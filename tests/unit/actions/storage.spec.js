--- conflicted
+++ resolved
@@ -33,11 +33,7 @@
           funcsObj.next({bytesTransferred: 12, totalBytes: 12})
           funcsObj.error()
           funcsObj.complete()
-<<<<<<< HEAD
           return unListen
-=======
-          return () => unListen
->>>>>>> 3cdcfe19
         },
         then: () => Promise.resolve({})
       }),
@@ -60,10 +56,6 @@
       expect(uploadFileWithProgress).to.be.a.function
     })
 
-<<<<<<< HEAD
-=======
-    // unListen is not a function due to storage not being mocked correctly
->>>>>>> 3cdcfe19
     it.skip('runs given basic params', () =>
       uploadFileWithProgress(dispatch, fakeFirebase, { path: 'projects', file: { name: 'test.png' } })
         .then((snap) => {
@@ -82,14 +74,6 @@
       expect(uploadFile).to.be.a.function
     })
 
-<<<<<<< HEAD
-    it.skip('runs given basic params', () =>
-      uploadFile(dispatch, fakeFirebase, { path: 'projects', file: { name: 'test.png' } })
-        .then((snap) => {
-          expect(spy).to.have.been.calledOnce
-          expect(snap).to.be.an.object
-        })
-=======
     it('runs given basic params', () =>
       expect(uploadFile(dispatch, fakeFirebase, { path: 'projects', file: { name: 'test.png' } }))
         .to
@@ -102,7 +86,6 @@
         .to
         .eventually
         .become({})
->>>>>>> 3cdcfe19
     )
   })
 
