--- conflicted
+++ resolved
@@ -1,7 +1,3 @@
-<<<<<<< HEAD
-/* eslint-disable no-unused-expressions */
-=======
->>>>>>> aa8d75ba
 import {
   uploadFileWithProgress,
   uploadFile,
@@ -37,11 +33,7 @@
           funcsObj.next({bytesTransferred: 12, totalBytes: 12})
           funcsObj.error()
           funcsObj.complete()
-<<<<<<< HEAD
-          return unListen
-=======
           return () => unListen
->>>>>>> aa8d75ba
         },
         then: () => Promise.resolve({})
       }),
@@ -85,7 +77,7 @@
 
     // unListen is not a function due to storage not being mocked correctly
     it('runs given basic params', () =>
-      expect(uploadFile(dispatch, fakeFirebase, { path: 'projects', file: { name: 'test.png' }  }))
+      expect(uploadFile(dispatch, fakeFirebase, { path: 'projects', file: { name: 'test.png' } }))
         .to
         .eventually
         .become({})
@@ -93,7 +85,7 @@
 
     // unListen is not a function due to storage not being mocked correctly
     it('handles dbPath', () =>
-      expect(uploadFile(dispatch, fakeFirebase, { path: 'projects', file: { name: 'test.png' }, dbPath: 'projects'  }))
+      expect(uploadFile(dispatch, fakeFirebase, { path: 'projects', file: { name: 'test.png' }, dbPath: 'projects' }))
         .to
         .eventually
         .become({})
