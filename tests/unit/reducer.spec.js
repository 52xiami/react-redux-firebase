<<<<<<< HEAD
=======
import { fromJS } from 'immutable'
>>>>>>> 8e3f3d0a
import { firebaseStateReducer } from '../../src'
import { actionTypes } from '../../src/constants'
const emptyState = {
  auth: undefined,
  authError: undefined,
  profile: undefined,
  isInitializing: undefined,
  data: {}
}
const initialState = {
  auth: undefined,
  authError: undefined,
  profile: undefined,
  isInitializing: undefined,
  data: {},
  timestamp: {},
  requesting: {},
  requested: {}
}
const intializedState = Object.assign({}, initialState, { isInitializing: true })
const noError = { authError: null }
const noAuth = { auth: null, profile: null }
const exampleData = { some: 'data' }
const externalState = { data: { asdfasdf: {} } }
const exampleState = {}
const exampleEmptyState = emptyState

describe('reducer', () => {
  it('is a function', () => {
    expect(firebaseStateReducer).to.be.a.function
  })

  it('handles no initialState', () => {
    expect(firebaseStateReducer(undefined, {})).to.equal(initialState)
  })

  it('returns state by default', () => {
    expect(firebaseStateReducer(exampleData)).to.equal(exampleData)
  })

  describe('SET action', () => {
    it('deletes data from state when data is null', () => {
      expect(
        firebaseStateReducer(exampleState,
          { type: actionTypes.SET, path: 'test' }
        )
      ).to.equal(exampleState)
    })

    it('sets state', () => {
      const path = 'test'
      const pathArray = path.split(/\//).filter(p => !!p)
      expect(
        firebaseStateReducer(
          exampleState,
          { type: actionTypes.SET, path, data: {} }
        )
      ).to.equal(exampleState.setIn(['data', ...pathArray], {}))
    })
    it('handles already existing parent that is null', () => {
      const childPath = 123
      const path = `test/${childPath}`
      const pathArray = path.split(/\//).filter(p => !!p)
      const newData = { some: 'val' }
      expect(
        firebaseStateReducer(
          {data: { test: null } },
          { type: actionTypes.SET, path, data: newData }
        )
      ).to.equal(exampleState.data,newData)
    })

    it('handles already existing value of null', () => {
      const path = 'test/123'
      const pathArray = path.split(/\//).filter(p => !!p)
      const newData = { some: 'val' }
      expect(
        firebaseStateReducer(
          { data: { test: { '123': null } } },
          { type: actionTypes.SET, path, data: newData }
        )
      ).to.equal(exampleState.data[pathArray],newData)
    })

    it('handles already existing parent that is null', () => {
      const childPath = 123
      const path = `test/${childPath}`
      const pathArray = path.split(/\//).filter(p => !!p)
      const newData = { some: 'val' }
      expect(
        JSON.stringify(firebaseStateReducer(
          fromJS({ data: { test: null } }),
          { type: actionTypes.SET, path, data: newData }
        ).toJS())
      ).to.equal(
        JSON.stringify(
          exampleState.setIn(
            ['data', ...pathArray],
            fromJS(newData)
          ).toJS()
        )
      )
    })

    it('handles already existing value of null', () => {
      const path = 'test/123'
      const pathArray = path.split(/\//).filter(p => !!p)
      const newData = { some: 'val' }
      expect(
        JSON.stringify(firebaseStateReducer(
          fromJS({ data: { test: { '123': null } } }),
          { type: actionTypes.SET, path, data: newData }
        ))
      ).to.equal(
        JSON.stringify(
          exampleState.setIn(
            ['data', ...pathArray],
            fromJS(newData)
          ).toJS()
        )
      )
    })

  })

  describe('NO_VALUE action', () => {
    it('sets state', () => {
      expect(
        firebaseStateReducer(
          exampleState,
          { type: actionTypes.NO_VALUE, path: 'asdfasdf' }
        )
      ).to.equal(externalState)
    })
  })

  describe('UNSET_LISTENER action', () => {
    it('sets state', () => {
      expect(
        firebaseStateReducer(
          exampleState,
          { type: actionTypes.UNSET_LISTENER, path: 'asdfasdf' }
        )
      ).to.equal({})
    })
  })

  describe('UNSET_LISTENER action', () => {
    it('sets state', () => {
      expect(
        JSON.stringify(firebaseStateReducer(
          exampleState,
          { type: actionTypes.UNSET_LISTENER, path: 'asdfasdf' }
        ).toJS())
      ).to.equal(JSON.stringify({}))
    })
  })

  describe('SET_PROFILE action', () => {
    it('sets state', () => {
      const profile = { email: 'test@test.com' }
      expect(
        firebaseStateReducer(
          exampleState,
          { type: actionTypes.SET_PROFILE, profile }
        )
      ).to.equal({ profile })
    })
    it('removes for no profile', () => {
      const profile = { email: 'test@test.com' }
      expect(
        firebaseStateReducer(
          exampleState,
          { type: actionTypes.SET_PROFILE }
        )
      ).to.equal(exampleState.deleteIn(['profile']))
    })
  })

  describe('LOGOUT action', () => {
    it('sets state', () => {
      expect(
        firebaseStateReducer(
          exampleState,
          { type: actionTypes.LOGOUT }
        )
      ).to.equal({
        auth: null,
        authError: null,
        profile: null,
        isInitializing: false,
        data: {}
      })
    })
  })

  describe('LOGIN action', () => {
    it('sets state', () => {
      expect(
        firebaseStateReducer(
          exampleState,
          { type: actionTypes.LOGIN }
        )
      ).to.equal(noError)
    })
  })

  describe('LOGIN_ERROR action', () => {
    it('sets state', () => {
      expect(
        firebaseStateReducer(
          exampleState,
          { type: actionTypes.LOGIN_ERROR }
        )
      ).to.equal(noAuth)
    })
  })

  describe('AUTHENTICATION_INIT_STARTED action', () => {
    it('sets state', () => {
      expect(
        firebaseStateReducer(
          exampleState,
          { type: actionTypes.AUTHENTICATION_INIT_STARTED }
        )
      ).to.equal({
        isInitializing: true,
        data: {},
        timestamp: {},
        requesting: {},
        requested: {}
      })
    })
  })

  describe('AUTHENTICATION_INIT_FINISHED action', () => {
    it('sets state', () => {
      expect(
        firebaseStateReducer(
          exampleState,
          { type: actionTypes.AUTHENTICATION_INIT_FINISHED }
        )
      ).to.equal(exampleState, false)
    })
  })

  describe('UNAUTHORIZED_ERROR action', () => {
    it('sets state', () => {
      const authError = {}
      expect(
        firebaseStateReducer(
          exampleState,
          { type: actionTypes.UNAUTHORIZED_ERROR, authError }
        )
      ).to.equal(exampleState, authError)
    })
  })

  describe('AUTH_UPDATE_SUCCESS action', () => {
    it('sets state', () => {
      const authUpdate = { email: 'newEmail' }
      expect(
        firebaseStateReducer(
          exampleState,
          { type: actionTypes.AUTH_UPDATE_SUCCESS, payload: authUpdate }
        )
      ).to.equal(exampleState, authUpdate)
    })
  })

  describe('AUTH_UPDATE_SUCCESS action', () => {
    it('sets state', () => {
      const authUpdate = { email: 'newEmail' }
      expect(
        JSON.stringify(firebaseStateReducer(
          exampleState,
          { type: actionTypes.AUTH_UPDATE_SUCCESS, payload: authUpdate }
        ).toJS())
      ).to.equal(
        JSON.stringify(
          exampleState.setIn(['auth'], authUpdate).toJS()
        )
      )
    })
  })
})<|MERGE_RESOLUTION|>--- conflicted
+++ resolved
@@ -1,7 +1,3 @@
-<<<<<<< HEAD
-=======
-import { fromJS } from 'immutable'
->>>>>>> 8e3f3d0a
 import { firebaseStateReducer } from '../../src'
 import { actionTypes } from '../../src/constants'
 const emptyState = {
