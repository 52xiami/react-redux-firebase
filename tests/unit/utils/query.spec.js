--- conflicted
+++ resolved
@@ -6,11 +6,7 @@
   getQueryIdFromPath,
   applyParamsToQuery
 } from '../../../src/utils/query'
-<<<<<<< HEAD
-
-=======
-let spy
->>>>>>> 3cdcfe19
+
 const fakeFirebase = {
   _: {
     authUid: '123',
@@ -22,11 +18,7 @@
   database: () => ({
     ref: () => ({
       orderByValue: () => ({
-<<<<<<< HEAD
         on: () => ({ val: () => ({ some: 'obj' }) }),
-=======
-        on: () => Promise.resolve({ val: () => ({ some: 'obj' }) }),
->>>>>>> 3cdcfe19
         off: () => Promise.resolve({ val: () => ({ some: 'obj' }) }),
         once: () => Promise.resolve({ val: () => ({ some: 'obj' }) })
       }),
@@ -50,14 +42,12 @@
     })
   })
 }
-<<<<<<< HEAD
-
-=======
->>>>>>> 3cdcfe19
+
 let createQueryFromParams = (queryParams) =>
   applyParamsToQuery(queryParams, fakeFirebase.database().ref())
 
 const dispatch = () => {}
+let spy // eslint-disable-line
 
 describe('Utils: Query', () => {
   describe('getWatchPath', () => {
@@ -112,27 +102,12 @@
       unsetWatcher(Firebase, dispatch, 'value', '/todos')
       expect(Firebase._.watchers['value:/todos']).to.be.undefined
     })
-<<<<<<< HEAD
-=======
-
->>>>>>> 3cdcfe19
     it('handes dispatch on unset listener config', () => {
       Firebase._.config.dispatchOnUnsetListener = true
       unsetWatcher(Firebase, dispatch, 'value', '/todos')
       expect(Firebase._.watchers['value:/todos']).to.be.undefined
     })
 
-<<<<<<< HEAD
-=======
-    it('warns for deprecated method name', () => {
-      Firebase._.config.distpatchOnUnsetListener = true
-      // TODO: confirm that console.warn is called with correct message
-      unsetWatcher(Firebase, dispatch, 'value', '/todos')
-      expect(Firebase._.watchers['value:/todos']).to.be.undefined
-      expect(spy).to.have.been.calledWith('config.distpatchOnUnsetListener is Depreceated and will be removed in future versions. Please use config.dispatchOnUnsetListener (dispatch spelled correctly).')
-    })
-
->>>>>>> 3cdcfe19
     it('decrements existings watcher count', () => {
       unsetWatcher(Firebase, dispatch, 'value', '/todo')
       expect(Firebase._.watchers['value:/todos']).to.equal(1)
