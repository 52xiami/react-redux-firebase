--- conflicted
+++ resolved
@@ -62,7 +62,6 @@
   })
 
   describe('promisesForPopulate', () => {
-<<<<<<< HEAD
     it('handles non-existant single child', async () => {
       populates = [{child: 'random', root: 'users'}]
       res = await promisesForPopulate(Firebase, '', { uid: '123123' }, populates)
@@ -99,73 +98,6 @@
         res = await promisesForPopulate(Firebase, '', { 1: { collaborators: { [uid]: true, 'ABC123': true } } }, populates)
         expect(res).to.have.deep.property(`users.${uid}`)
       })
-
-      it('with property containing invalid child id', async () => {
-        res = await promisesForPopulate(Firebase, '', { 1: { collaborators: ['1111', '123'] } }, populates)
-        expect(res.users).to.have.keys('123') // sets valid child
-        expect(res.users).to.not.have.keys('111') // does not gather data for invalid child
-      })
     })
-=======
-    it('handles non-existant single child', () =>
-      promisesForPopulate(Firebase, '', { uid: '123123' }, [{child: 'random', root: 'users'}])
-        .then((v) => {
-          expect(JSON.stringify(v)).to.equal(JSON.stringify({}))
-        })
-    )
-
-    it('populates single property containing a single item', () =>
-      promisesForPopulate(Firebase, '', { uid: '123' }, [{child: 'uid', root: 'users'}])
-        .then((v) => {
-          expect(v).to.exist
-          expect(v).to.have.keys('users')
-          expect(v.users['Iq5b0qK2NtgggT6U3bU6iZRGyma2']).to.be.an.object
-        })
-    )
-
-    it('populates single property containing a list', () =>
-      promisesForPopulate(Firebase, '', { collaborators: { 'Iq5b0qK2NtgggT6U3bU6iZRGyma2': true, '123': true } }, [{child: 'collaborators', root: 'users'}])
-        .then((v) => {
-          expect(v).to.exist
-          expect(v).to.have.keys('users')
-          expect(v.users['Iq5b0qK2NtgggT6U3bU6iZRGyma2']).to.be.an.object
-        })
-    )
-
-    it('populates list with single property populate', () =>
-      promisesForPopulate(Firebase, '', { 1: { owner: 'Iq5b0qK2NtgggT6U3bU6iZRGyma2' } }, [{child: 'owner', root: 'users'}])
-        .then((v) => {
-          expect(v).to.have.keys('users')
-          expect(v.users['Iq5b0qK2NtgggT6U3bU6iZRGyma2']).to.be.an.object
-        })
-    )
-
-    it('populates list with property containing array property', () =>
-      promisesForPopulate(Firebase, '', { 1: { collaborators: ['Iq5b0qK2NtgggT6U3bU6iZRGyma2', '123'] } }, [{child: 'collaborators', root: 'users'}])
-        .then((v) => {
-          expect(v).to.exist
-          expect(v).to.have.keys('users')
-          expect(v.users['Iq5b0qK2NtgggT6U3bU6iZRGyma2']).to.be.an.object
-        })
-    )
-
-    it('populates list with property containing firebase list', () =>
-      promisesForPopulate(Firebase, '', { 1: { collaborators: { 'Iq5b0qK2NtgggT6U3bU6iZRGyma2': true, '123': true } } }, [{child: 'collaborators', root: 'users'}])
-        .then((v) => {
-          expect(v).to.exist
-          expect(v).to.have.keys('users')
-          expect(v.users['Iq5b0qK2NtgggT6U3bU6iZRGyma2']).to.be.an.object
-        })
-    )
-
-    it('populates list with property containing invalid child id', () =>
-      promisesForPopulate(Firebase, '', { 1: { collaborators: ['1111', '123'] } }, [{child: 'collaborators', root: 'users'}])
-        .then((v) => {
-          expect(v).to.exist
-          expect(v.users).to.have.keys('123') // sets valid child
-          expect(v.users).to.not.have.keys('111') // does not set invalid child
-        })
-    )
->>>>>>> 3cdcfe19
   })
 })