<<<<<<< HEAD
import { getLoginMethodAndParams } from '../../../src/utils/auth'

describe('Utils: Auth', () => {
  describe('getLoginMethodAndParams', () => {
=======
import {
  createAuthProvider,
  getLoginMethodAndParams
} from '../../../src/utils/auth'

describe('Utils: Auth', () => {
  describe('createAuthProvider', () => {
    it('creates valid Auth Provider', () => {
      expect(createAuthProvider(firebase, 'google', ['email']))
        .to.be.a.function
    })

    it('handles string list of scopes', () => {
      expect(createAuthProvider(firebase, 'google', 'email'))
        .to.be.a.function
    })

    it('handles customAuthParameters config option', () => {
      firebase._.config.customAuthParameters = { google: [{prompt: 'select_account'}] }
      expect(createAuthProvider(firebase, 'google', 'email'))
        .to.be.a.function
    })

>>>>>>> 3cdcfe19
    it('throws for invalid provider', () => {
      const provider = 'asdf'
      expect(() => getLoginMethodAndParams(firebase, { provider: 'asdf' }))
        .to.Throw(Error, `${provider} is not a valid Auth Provider`)
    })
    it('google provider', () => {
      expect(getLoginMethodAndParams(firebase, { provider: 'google' }))
        .to.include.keys('method')
    })

    it('twitter provider', () => {
      // TODO: Confirm that addScope
      expect(getLoginMethodAndParams(firebase, { provider: 'twitter' }))
        .to.include.keys('method')
    })

    it('token', () => {
      expect(getLoginMethodAndParams(firebase, { token: 'asdf' }))
        .to.include.keys('method')
    })

<<<<<<< HEAD
    it('throws for token with provider: ', () => {
      expect(() => getLoginMethodAndParams(firebase, { provider: 'google', token: 'asdf' }))
        .to.Throw('provider with token no longer supported, use credential parameter instead')
    })

    it('credential', () => {
      expect(getLoginMethodAndParams(firebase, { provider: 'google', credential: 'asdf' }))
        .to.include.keys('method')
    })

=======
    it('token with provider', () => {
      expect(getLoginMethodAndParams(firebase, { provider: 'google', token: 'asdf' }))
        .to.include.keys('method')
    })

    it('credential', () => {
      expect(getLoginMethodAndParams(firebase, { provider: 'google', credential: 'asdf' }))
        .to.include.keys('method')
    })

>>>>>>> 3cdcfe19
    it('popup', () => {
      const creds = { provider: 'google', type: 'popup' }
      const { method } = getLoginMethodAndParams(firebase, creds)
      expect(method).to.equal('signInWithPopup')
    })

    it('handles scopes string', () => {
      const creds = { provider: 'google', scopes: 'some' }
      const { method } = getLoginMethodAndParams(firebase, creds)
      expect(method).to.equal('signInWithRedirect')
    })

    it('handles scopes array', () => {
      const creds = { provider: 'google', scopes: ['some'] }
      const { method } = getLoginMethodAndParams(firebase, creds)
      expect(method).to.equal('signInWithRedirect')
    })

    it('handles customAuthParameters config option', () => {
      firebase._.config.customAuthParameters = { google: [{prompt: 'select_account'}] }
      // spy = sinon.spy(firebase, 'auth.GoogleAuthProvider')
      const { method } = getLoginMethodAndParams(firebase, { provider: 'google', scopes: ['some'] })
      expect(method).to.equal('signInWithRedirect')
    })
  })
})<|MERGE_RESOLUTION|>--- conflicted
+++ resolved
@@ -1,9 +1,3 @@
-<<<<<<< HEAD
-import { getLoginMethodAndParams } from '../../../src/utils/auth'
-
-describe('Utils: Auth', () => {
-  describe('getLoginMethodAndParams', () => {
-=======
 import {
   createAuthProvider,
   getLoginMethodAndParams
@@ -27,7 +21,6 @@
         .to.be.a.function
     })
 
->>>>>>> 3cdcfe19
     it('throws for invalid provider', () => {
       const provider = 'asdf'
       expect(() => getLoginMethodAndParams(firebase, { provider: 'asdf' }))
@@ -49,7 +42,6 @@
         .to.include.keys('method')
     })
 
-<<<<<<< HEAD
     it('throws for token with provider: ', () => {
       expect(() => getLoginMethodAndParams(firebase, { provider: 'google', token: 'asdf' }))
         .to.Throw('provider with token no longer supported, use credential parameter instead')
@@ -60,18 +52,6 @@
         .to.include.keys('method')
     })
 
-=======
-    it('token with provider', () => {
-      expect(getLoginMethodAndParams(firebase, { provider: 'google', token: 'asdf' }))
-        .to.include.keys('method')
-    })
-
-    it('credential', () => {
-      expect(getLoginMethodAndParams(firebase, { provider: 'google', credential: 'asdf' }))
-        .to.include.keys('method')
-    })
-
->>>>>>> 3cdcfe19
     it('popup', () => {
       const creds = { provider: 'google', type: 'popup' }
       const { method } = getLoginMethodAndParams(firebase, creds)
