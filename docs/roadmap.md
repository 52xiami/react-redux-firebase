--- conflicted
+++ resolved
@@ -39,20 +39,15 @@
 * Config option for populated items updating when changed - [#69](https://github.com/prescottprue/react-redux-firebase/issues/69)
 * Improved support for batching of UI updates as the result of a database "array" loading - [#212](https://github.com/prescottprue/react-redux-firebase/issues/212)
 * Expose whole Firebase instance (warning: Using Firebase instance methods will not dispatch actions or update redux state)
-<<<<<<< HEAD
 * Config option to not remove all data on logout (already in `v2.*.*`)
 * Setting that allows for `waitForPopulate` to be turned off (i.e. return populated data as in becomes available). As of `v1.4.0-rc.2`, populate only sets `isLoaded` to true after all children are loaded, `waitForPopulate` would make this optional - [#121](https://github.com/prescottprue/react-redux-firebase/issues/121)
 * Integration for [`react-native-google-signin`](https://github.com/devfd/react-native-google-signin) to simplify react-native authentication implementation
 * Nested populates - [#85](https://github.com/prescottprue/react-redux-firebase/issues/85)
 * Renaming a file on upload (currently does not work due to HTML 5 File element being read only)
-=======
->>>>>>> 678fa682
 
 #### Enhancements/Fixes
 * Fix `TypeError: Converting circular structure to JSON` (through update of firebase version) - [#230](https://github.com/prescottprue/react-redux-firebase/issues/230)
 
-<<<<<<< HEAD
-=======
 ## Future Minor Versions (`v1.*.*`)
 
 **Note:** Subject to change
@@ -65,7 +60,6 @@
 * Support for universal environments (i.e. no `next` function) - [#199](https://github.com/prescottprue/react-redux-firebase/issues/199)
 * Option to clear redux data on `firebaseConnect` unmount - [#55](https://github.com/prescottprue/react-redux-firebase/issues/85)
 
->>>>>>> 678fa682
 ## Upcoming Major Version (`v2.0.0`)
 
 **NOTE:** The changes are unconfirmed and will most likely change
@@ -82,11 +76,8 @@
   * Improved rendering/update performance for `react` - [#84](https://github.com/prescottprue/react-redux-firebase/issues/84)
 
 #### Features
-<<<<<<< HEAD
 * Integration for [`react-native-firebase`](https://github.com/invertase/react-native-firebase) for using Firebase native modules instead of JS library (allowing for instance to be passed in).
-=======
 * Population of ordered data - [#239](https://github.com/prescottprue/react-redux-firebase/issues/239)
->>>>>>> 678fa682
 * Support for keeping data on logout - [#125](https://github.com/prescottprue/react-redux-firebase/issues/125)
 * Online users/presence functionality based on [firebase's presence example](http://firebase.googleblog.com/2013/06/how-to-build-presence-system.html)
 * `react-native` index file referenced in `package.json` that makes it no longer necessary to pass `ReactNative` in config
@@ -94,14 +85,7 @@
 * Support native modules through [`react-native-firebase`](https://github.com/invertase/react-native-firebase) - [#131](https://github.com/prescottprue/react-redux-firebase/issues/131)
 * Detect Non-HTTP environments (such as with SSR) so that `enableRedirectHandling: false` is not required in config
 * Track online users and sessions by passing `presence` config option
-<<<<<<< HEAD
-* Config option to not remove all data on logout (potential config syntax: `preserveOnLogout: ['todos']`)
-
-#### Enhancements/Fixes
-
-=======
 * Support passing Firebase app passed instead of full firebase lib (pass around a smaller object) - [#249](https://github.com/prescottprue/react-redux-firebase/issues/250), [#250](https://github.com/prescottprue/react-redux-firebase/issues/250)
->>>>>>> 678fa682
 
 #### Under Consideration
 * Allowing `presence` setting to accept a function for dynamically building presence path based on auth
