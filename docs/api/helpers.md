--- conflicted
+++ resolved
@@ -4,12 +4,7 @@
 
 -   [isLoaded](#isloaded)
 -   [isEmpty](#isempty)
--   [toJS](#tojs)
--   [pathToJS](#pathtojs)
--   [dataToJS](#datatojs)
--   [orderedToJS](#orderedtojs)
--   [populatedDataToJS](#populateddatatojs)
--   [customToJS](#customtojs)
+-   [populate](#populate)
 
 ## isLoaded
 
@@ -17,8 +12,8 @@
 
 **Parameters**
 
--   `item` **[Object](https://developer.mozilla.org/en-US/docs/Web/JavaScript/Reference/Global_Objects/Object)** Item to check loaded status of. A comma seperated list is also acceptable.
--   `args` **...Any** 
+-   `args` **...any** 
+-   `item` **[Object](https://developer.mozilla.org/en-US/docs/Web/JavaScript/Reference/Global_Objects/Object)** Item to check loaded status of. A comma separated list is also acceptable.
 
 **Examples**
 
@@ -37,13 +32,8 @@
 
 **Parameters**
 
-<<<<<<< HEAD
+-   `args` **...any** 
 -   `item` **[Object](https://developer.mozilla.org/en-US/docs/Web/JavaScript/Reference/Global_Objects/Object)** Item to check loaded status of. A comma seperated list is also acceptable.
--   `args` **...Any** 
-=======
--   `data`  
--   `item` **[Object](https://developer.mozilla.org/en-US/docs/Web/JavaScript/Reference/Global_Objects/Object)** Item to check loaded status of. A comma seperated list is also acceptable.
->>>>>>> 746f67cf
 
 **Examples**
 
@@ -56,123 +46,18 @@
 
 Returns **[Boolean](https://developer.mozilla.org/en-US/docs/Web/JavaScript/Reference/Global_Objects/Boolean)** Whether or not item is empty
 
-<<<<<<< HEAD
-# populate
+## populate
 
 Convert parameter under "data" path of Immutable Object to a
-=======
-## toJS
-
-Convert Immutable Map to a Javascript object
-
-**Parameters**
-
--   `data` **[Object](https://developer.mozilla.org/en-US/docs/Web/JavaScript/Reference/Global_Objects/Object)** Immutable Map to be converted to JS object (state.firebase)
-
-Returns **[Object](https://developer.mozilla.org/en-US/docs/Web/JavaScript/Reference/Global_Objects/Object)** data - Javascript version of Immutable Map
-
-Returns **[Object](https://developer.mozilla.org/en-US/docs/Web/JavaScript/Reference/Global_Objects/Object)** Data located at path within Immutable Map
-
-## pathToJS
-
-Convert parameter from Immutable Map to a Javascript object
-
-**Parameters**
-
--   `data`  
--   `path` **[String](https://developer.mozilla.org/en-US/docs/Web/JavaScript/Reference/Global_Objects/String)** Path from state.firebase to convert to JS object
--   `notSetValue` **([Object](https://developer.mozilla.org/en-US/docs/Web/JavaScript/Reference/Global_Objects/Object) \| [String](https://developer.mozilla.org/en-US/docs/Web/JavaScript/Reference/Global_Objects/String) \| [Boolean](https://developer.mozilla.org/en-US/docs/Web/JavaScript/Reference/Global_Objects/Boolean))** Value to use if data is not available
--   `firebase` **[Map](https://developer.mozilla.org/en-US/docs/Web/JavaScript/Reference/Global_Objects/Map)** Immutable Map to be converted to JS object (state.firebase)
-
-**Examples**
-
-_Basic_
-
-```javascript
-import { connect } from 'react-redux'
-import { firebaseConnect, pathToJS } from 'react-redux-firebase'
-```
-
-Returns **[Object](https://developer.mozilla.org/en-US/docs/Web/JavaScript/Reference/Global_Objects/Object)** Data located at path within Immutable Map
-
-## dataToJS
-
-Convert parameter under "data" path of Immutable Map to a Javascript object.
-**NOTE:** Setting a default value will cause `isLoaded` to always return true
-
-**Parameters**
-
--   `data`  
--   `path` **[String](https://developer.mozilla.org/en-US/docs/Web/JavaScript/Reference/Global_Objects/String)** Path of parameter to load
--   `notSetValue` **([Object](https://developer.mozilla.org/en-US/docs/Web/JavaScript/Reference/Global_Objects/Object) \| [String](https://developer.mozilla.org/en-US/docs/Web/JavaScript/Reference/Global_Objects/String) \| [Boolean](https://developer.mozilla.org/en-US/docs/Web/JavaScript/Reference/Global_Objects/Boolean))** Value to return if value is not
-    found in redux. This will cause `isLoaded` to always return true (since
-    value is set from the start).
--   `firebase` **[Map](https://developer.mozilla.org/en-US/docs/Web/JavaScript/Reference/Global_Objects/Map)** Immutable Map to be converted to JS object (state.firebase)
-
-**Examples**
-
-_Basic_
-
-```javascript
-import { connect } from 'react-redux'
-import { firebaseConnect, dataToJS } from 'react-redux-firebase'
-```
-
-_Default Value_
-
-```javascript
-import { connect } from 'react-redux'
-import { firebaseConnect, dataToJS } from 'react-redux-firebase'
-const defaultValue = {
- 1: {
-   text: 'Example Todo'
- }
-}
-```
-
-Returns **[Object](https://developer.mozilla.org/en-US/docs/Web/JavaScript/Reference/Global_Objects/Object)** Data located at path within Immutable Map
-
-## orderedToJS
-
-Convert parameter under "ordered" path of Immutable Map to a
-Javascript array. This preserves order set by query.
-
-**Parameters**
-
--   `data`  
--   `path` **[String](https://developer.mozilla.org/en-US/docs/Web/JavaScript/Reference/Global_Objects/String)** Path of parameter to load
--   `notSetValue` **([Object](https://developer.mozilla.org/en-US/docs/Web/JavaScript/Reference/Global_Objects/Object) \| [String](https://developer.mozilla.org/en-US/docs/Web/JavaScript/Reference/Global_Objects/String) \| [Boolean](https://developer.mozilla.org/en-US/docs/Web/JavaScript/Reference/Global_Objects/Boolean))** Value to return if value is not found
--   `firebase` **[Map](https://developer.mozilla.org/en-US/docs/Web/JavaScript/Reference/Global_Objects/Map)** Immutable Map to be converted to JS object (state.firebase)
-
-**Examples**
-
-_Basic_
-
-```javascript
-import { connect } from 'react-redux'
-import { firebaseConnect, orderedToJS } from 'react-redux-firebase'
-```
-
-Returns **[Object](https://developer.mozilla.org/en-US/docs/Web/JavaScript/Reference/Global_Objects/Object)** Data located at path within Immutable Map
-
-## populatedDataToJS
-
-Convert parameter under "data" path of Immutable Map to a
->>>>>>> 746f67cf
 Javascript object with parameters populated based on populates array
 
 **Parameters**
 
-<<<<<<< HEAD
--   `firebase` **[Object](https://developer.mozilla.org/en-US/docs/Web/JavaScript/Reference/Global_Objects/Object)** Immutable Object to be converted to JS object (state.firebase)
 -   `state`  
-=======
--   `data`  
->>>>>>> 746f67cf
 -   `path` **[String](https://developer.mozilla.org/en-US/docs/Web/JavaScript/Reference/Global_Objects/String)** Path of parameter to load
 -   `populates` **[Array](https://developer.mozilla.org/en-US/docs/Web/JavaScript/Reference/Global_Objects/Array)** Array of populate objects
 -   `notSetValue` **([Object](https://developer.mozilla.org/en-US/docs/Web/JavaScript/Reference/Global_Objects/Object) \| [String](https://developer.mozilla.org/en-US/docs/Web/JavaScript/Reference/Global_Objects/String) \| [Boolean](https://developer.mozilla.org/en-US/docs/Web/JavaScript/Reference/Global_Objects/Boolean))** Value to return if value is not found
--   `firebase` **[Map](https://developer.mozilla.org/en-US/docs/Web/JavaScript/Reference/Global_Objects/Map)** Immutable Map to be converted to JS object (state.firebase)
+-   `firebase` **[Object](https://developer.mozilla.org/en-US/docs/Web/JavaScript/Reference/Global_Objects/Object)** Immutable Object to be converted to JS object (state.firebase)
 
 **Examples**
 
@@ -190,45 +75,8 @@
 export default connect((state) => ({
   // this.props.todos loaded from state.firebase.data.todos
   // each todo has child 'owner' populated from matching uid in 'users' root
-<<<<<<< HEAD
   // for loading un-populated todos use state.firebase.data.todos
   todos: populate(state.firebase, 'todos', populates),
-=======
-  // for loading un-populated todos use dataToJS(firebase, 'todos')
-  todos: populatedDataToJS(firebase, 'todos', populates),
-}))(fbWrapped)
-```
-
-Returns **[Object](https://developer.mozilla.org/en-US/docs/Web/JavaScript/Reference/Global_Objects/Object)** Data located at path within Immutable Map
-
-## customToJS
-
-Load custom object from within store
-
-**Parameters**
-
--   `data`  
--   `path` **[String](https://developer.mozilla.org/en-US/docs/Web/JavaScript/Reference/Global_Objects/String)** Path of parameter to load
--   `custom`  
--   `notSetValue` **([Object](https://developer.mozilla.org/en-US/docs/Web/JavaScript/Reference/Global_Objects/Object) \| [String](https://developer.mozilla.org/en-US/docs/Web/JavaScript/Reference/Global_Objects/String) \| [Boolean](https://developer.mozilla.org/en-US/docs/Web/JavaScript/Reference/Global_Objects/Boolean))** Value to return if value is not found
--   `firebase` **[Map](https://developer.mozilla.org/en-US/docs/Web/JavaScript/Reference/Global_Objects/Map)** Immutable Map to be converted to JS object (state.firebase)
--   `customPath` **[String](https://developer.mozilla.org/en-US/docs/Web/JavaScript/Reference/Global_Objects/String)** Part of store from which to load
-
-**Examples**
-
-_Basic_
-
-```javascript
-import { connect } from 'react-redux'
-import { firebaseConnect, helpers } from 'react-redux-firebase'
-const { customToJS } = helpers
-
-const fbWrapped = firebaseConnect(['/todos'])(App)
-
-export default connect(({ firebase }) => ({
-  // this.props.todos loaded from state.firebase.data.todos
-  requesting: customToJS(firebase, 'todos', 'requesting')
->>>>>>> 746f67cf
 }))(fbWrapped)
 ```
 
