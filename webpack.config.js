'use strict'

const webpack = require('webpack')
const pkg = require('./package.json')
const env = process.env.NODE_ENV
const BundleAnalyzerPlugin = require('webpack-bundle-analyzer').BundleAnalyzerPlugin

const config = {
  module: {
    rules: [
      { test: /\.js$/, loaders: ['babel-loader'], exclude: /node_modules/ }
    ]
  },
  output: {
    library: 'ReactReduxFirebase',
    libraryTarget: 'umd'
  },
  externals: {
    react: {
      commonjs: 'react',
      commonjs2: 'react',
      amd: 'react',
      root: 'React'
    },
    firebase: {
      commonjs: 'firebase',
      commonjs2: 'firebase',
      amd: 'firebase',
      root: 'Firebase'
    }
  },
<<<<<<< HEAD
  plugins: [
    new webpack.optimize.ModuleConcatenationPlugin()
  ]
=======
  plugins: []
>>>>>>> 3cdcfe19
}

if (env === 'production') {
  config.plugins.push(
    new webpack.optimize.UglifyJsPlugin({
      comments: false,
      compressor: {
        pure_getters: true,
        unsafe: true,
        unsafe_comps: true,
        warnings: false,
        screw_ie8: false
      }
    })
  )

  if (process.env.SIZE) {
    config.plugins.push(new BundleAnalyzerPlugin())
  }
}

config.plugins.push(
  new webpack.DefinePlugin({
    'process.env.NODE_ENV': JSON.stringify(env)
  }),
  new webpack.BannerPlugin(
    {
      banner: `${pkg.name}${env === 'production' ? '.min' : ''}.js v${pkg.version}`,
      raw: false,
      entryOnly: true
    }
  )
)

module.exports = config<|MERGE_RESOLUTION|>--- conflicted
+++ resolved
@@ -29,13 +29,9 @@
       root: 'Firebase'
     }
   },
-<<<<<<< HEAD
   plugins: [
     new webpack.optimize.ModuleConcatenationPlugin()
   ]
-=======
-  plugins: []
->>>>>>> 3cdcfe19
 }
 
 if (env === 'production') {
