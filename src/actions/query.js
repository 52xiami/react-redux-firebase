import {
  SET,
  NO_VALUE
} from '../constants'

import { map, filter, isString, isObject } from 'lodash'

const getWatchPath = (event, path) =>
  event + ':' + ((path.substring(0, 1) === '/') ? '' : '/') + path

/**
 * @description Set a new watcher
 * @param {Object} firebase - Internal firebase object
 * @param {String} event - Type of event to watch for
 * @param {String} path - Path to watch with watcher
 * @param {String} queryId - Id of query
 */
const setWatcher = (firebase, event, path, queryId = undefined) => {
  const id = (queryId) ? event + ':/' + queryId : getWatchPath(event, path)

  if (firebase._.watchers[id]) {
    firebase._.watchers[id]++
  } else {
    firebase._.watchers[id] = 1
  }

  return firebase._.watchers[id]
}

/**
 * @description Get count of currently attached watchers
 * @param {Object} firebase - Internal firebase object
 * @param {String} event - Type of event to watch for
 * @param {String} path - Path to watch with watcher
 * @param {String} queryId - Id of query
 */
const getWatcherCount = (firebase, event, path, queryId = undefined) => {
  const id = (queryId) ? event + ':/' + queryId : getWatchPath(event, path)
  return firebase._.watchers[id]
}

/**
 * @description Get query id from query path
 * @param {String} path - Path from which to get query id
 */
const getQueryIdFromPath = (path) => {
  const origPath = path
  let pathSplitted = path.split('#')
  path = pathSplitted[0]

  let isQuery = pathSplitted.length > 1
  let queryParams = isQuery ? pathSplitted[1].split('&') : []
  let queryId = isQuery ? queryParams.map((param) => {
    let splittedParam = param.split('=')
    if (splittedParam[0] === 'queryId') {
      return splittedParam[1]
    }
  }).filter(q => q) : undefined

  return (queryId && queryId.length > 0)
    ? queryId[0]
    : ((isQuery) ? origPath : undefined)
}

/**
 * @description Remove/Unset a watcher
 * @param {Object} firebase - Internal firebase object
 * @param {String} event - Type of event to watch for
 * @param {String} path - Path to watch with watcher
 * @param {String} queryId - Id of query
 */
const unsetWatcher = (firebase, event, path, queryId = undefined) => {
  let id = queryId || getQueryIdFromPath(path)
  path = path.split('#')[0]

  if (!id) {
    id = getWatchPath(event, path)
  }

  if (firebase._.watchers[id] <= 1) {
    delete firebase._.watchers[id]
    if (event !== 'first_child') {
      firebase.database().ref().child(path).off(event)
    }
  } else if (firebase._.watchers[id]) {
    firebase._.watchers[id]--
  }
}

/**
 * @description Watch a specific event type
 * @param {Object} firebase - Internal firebase object
 * @param {Function} dispatch - Action dispatch function
 * @param {String} event - Type of event to watch for
 * @param {String} path - Path to watch with watcher
 * @param {String} dest
 * @param {Boolean} onlyLastEvent - Whether or not to listen to only the last event
 */
export const watchEvent = (firebase, dispatch, event, path, dest, onlyLastEvent = false) => {
  let isQuery = false
  let queryParams = []
  let queryId = getQueryIdFromPath(path)

  if (queryId) {
    let pathSplitted = path.split('#')
    path = pathSplitted[0]
    isQuery = true
    queryParams = pathSplitted[1].split('&')
  }

  const watchPath = (!dest) ? path : path + '@' + dest
  const counter = getWatcherCount(firebase, event, watchPath, queryId)

  if (counter > 0) {
    if (onlyLastEvent) {
      // listen only to last query on same path
      if (queryId) {
        unsetWatcher(firebase, event, path, queryId)
      } else {
        return
      }
    }
  }

  setWatcher(firebase, event, watchPath, queryId)

  if (event === 'first_child') {
    // return
    return firebase.database()
      .ref()
      .child(path)
      .orderByKey()
      .limitToFirst(1)
      .once('value', snapshot => {
        if (snapshot.val() === null) {
          dispatch({
            type: NO_VALUE,
            path
          })
        }
      })
  }

  let query = firebase.database().ref().child(path)

  if (isQuery) {
    let doNotParse = false

    queryParams.forEach((param) => {
      param = param.split('=')
      switch (param[0]) {
        case 'orderByValue':
          query = query.orderByValue()
          doNotParse = true
          break
        case 'orderByPriority':
          query = query.orderByPriority()
          doNotParse = true
          break
        case 'orderByKey':
          query = query.orderByKey()
          doNotParse = true
          break
        case 'orderByChild':
          query = query.orderByChild(param[1])
          break
        case 'limitToFirst':
          query = query.limitToFirst(parseInt(param[1], 10))
          break
        case 'limitToLast':
          query = query.limitToLast(parseInt(param[1], 10))
          break
        case 'equalTo':
          let equalToParam = !doNotParse ? parseInt(param[1], 10) || param[1] : param[1]
          equalToParam = equalToParam === 'null' ? null : equalToParam
          query = param.length === 3
            ? query.equalTo(equalToParam, param[2])
            : query.equalTo(equalToParam)
          break
        case 'startAt':
          let startAtParam = !doNotParse ? parseInt(param[1], 10) || param[1] : param[1]
          startAtParam = startAtParam === 'null' ? null : startAtParam
          query = param.length === 3
            ? query.startAt(startAtParam, param[2])
            : query.startAt(startAtParam)
          break
        case 'endAt':
          let endAtParam = !doNotParse ? parseInt(param[1], 10) || param[1] : param[1]
          endAtParam = endAtParam === 'null' ? null : endAtParam
          query = param.length === 3
            ? query.endAt(endAtParam, param[2])
            : query.endAt(endAtParam)
          break
        default:
          break
      } })
  }

  const runQuery = (q, e, p, params) => {
<<<<<<< HEAD
    // Handle once queries
    if (e === 'once') {
      return q.once('value')
        .then(snapshot =>
          dispatch({ type: SET, path, data: snapshot.val() })
        )
    }

    // Handle all other queries
=======
    if (e === 'once') {
      q.once('value').then(snapshot => dispatch({type: SET, path, data: snapshot.val()}))
      return;
    }

>>>>>>> c1a04458
    q.on(e, snapshot => {
      let data = (e === 'child_removed') ? undefined : snapshot.val()
      const resultPath = dest || (e === 'value') ? p : p + '/' + snapshot.key

      if (dest && e !== 'child_removed') {
        data = {
          _id: snapshot.key,
          val: snapshot.val()
        }
      }

<<<<<<< HEAD
      // Get list of populates
      const populates = filter(params, param =>
        params.indexOf('populate') !== -1
      ).map(p => p.split('=')[1])
=======
      const populates = filter(params, (param) => params.indexOf('populate') > -1)
          .map(p => p.split('=')[1])
>>>>>>> c1a04458

      // Dispatch standard if no populates
      if (!populates || !populates.length) {
        return dispatch({
          type: SET,
          path: resultPath,
          data,
          snapshot
        })
      }

      // TODO: Handle object based populates
      // TODO: Handle multiple populates
      // Handle First Populate
      const populate = populates[0]
      const listToPopulate = snapshot.val()
      const paramToPopulate = populate.split(':')[0]
      const populateRoot = populate.split(':')[1]
      const populateKey = populate.split(':')[2]
      const listRef = firebase.database().ref().child(populateRoot)

      // Create list of promises (one for each population)
      const promises = map(listToPopulate, (item, key) => {
        if (!item[paramToPopulate]) {
          return Object.assign(item, { _key: key })
        }
        return !isString(item[paramToPopulate])
            // Parameter to be populated is not an id
            ? Promise.reject(`Population id is not a string.\n Type: ${typeof item[paramToPopulate]}\n Id: ${JSON.stringify(item[paramToPopulate])}`)
            : listRef.child(item[paramToPopulate])
                .once('value')
                .then(snap =>
                  // Handle population value not existing
                  !snap.val()
                    ? item[paramToPopulate]
                    // Handle population value (object/string)
                    : isObject(snap.val())
                      // Handle selecting of a specific value within object
                      ? (populateKey && snap.val()[populateKey])
                        // Return value at populate key
                        ? snap.val()[populateKey]
                        // Return object with snap and key attached
                        : Object.assign(
                            snap.val(),
                            { _snap: snap, _key: snap.key }
                          )
                      // Return value (string, number or bool)
                      : snap.val()

                )
                .then((populatedList) => {
                  const newItem = item
                  newItem[paramToPopulate] = populatedList
                  return Object.assign(newItem, { _key: key })
                })
      })

      Promise.all(promises)
        .then((list) => {
          dispatch({
            type: SET,
            path: resultPath,
            data: list
          })
        })
    })
  }

  runQuery(query, event, path, queryParams)
}

/**
 * @description Remove watcher from an event
 * @param {Object} firebase - Internal firebase object
 * @param {String} event - Event for which to remove the watcher
 * @param {String} path - Path of watcher to remove
 */
export const unWatchEvent = (firebase, event, path, queryId = undefined) =>
    unsetWatcher(firebase, event, path, queryId)

/**
 * @description Add watchers to a list of events
 * @param {Object} firebase - Internal firebase object
 * @param {Function} dispatch - Action dispatch function
 * @param {Array} events - List of events for which to add watchers
 */
export const watchEvents = (firebase, dispatch, events) =>
    events.forEach(event => watchEvent(firebase, dispatch, event.name, event.path))

/**
 * @description Remove watchers from a list of events
 * @param {Object} firebase - Internal firebase object
 * @param {Array} events - List of events for which to remove watchers
 */
export const unWatchEvents = (firebase, events) =>
    events.forEach(event => unWatchEvent(firebase, event.name, event.path))

export default { watchEvents, unWatchEvents }<|MERGE_RESOLUTION|>--- conflicted
+++ resolved
@@ -197,7 +197,6 @@
   }
 
   const runQuery = (q, e, p, params) => {
-<<<<<<< HEAD
     // Handle once queries
     if (e === 'once') {
       return q.once('value')
@@ -207,13 +206,6 @@
     }
 
     // Handle all other queries
-=======
-    if (e === 'once') {
-      q.once('value').then(snapshot => dispatch({type: SET, path, data: snapshot.val()}))
-      return;
-    }
-
->>>>>>> c1a04458
     q.on(e, snapshot => {
       let data = (e === 'child_removed') ? undefined : snapshot.val()
       const resultPath = dest || (e === 'value') ? p : p + '/' + snapshot.key
@@ -225,15 +217,10 @@
         }
       }
 
-<<<<<<< HEAD
       // Get list of populates
       const populates = filter(params, param =>
         params.indexOf('populate') !== -1
       ).map(p => p.split('=')[1])
-=======
-      const populates = filter(params, (param) => params.indexOf('populate') > -1)
-          .map(p => p.split('=')[1])
->>>>>>> c1a04458
 
       // Dispatch standard if no populates
       if (!populates || !populates.length) {
@@ -260,9 +247,15 @@
         if (!item[paramToPopulate]) {
           return Object.assign(item, { _key: key })
         }
+
+        // TODO: Handle populating a list
         return !isString(item[paramToPopulate])
             // Parameter to be populated is not an id
-            ? Promise.reject(`Population id is not a string.\n Type: ${typeof item[paramToPopulate]}\n Id: ${JSON.stringify(item[paramToPopulate])}`)
+            ? Promise.reject(`
+                Population id is not a string.\n
+                Type: ${typeof item[paramToPopulate]}\n
+                Id: ${JSON.stringify(item[paramToPopulate])}
+              `)
             : listRef.child(item[paramToPopulate])
                 .once('value')
                 .then(snap =>
