import { map, isFunction } from 'lodash'
import { actionTypes } from '../constants'
import { wrapInDispatch } from '../utils/actions'
import { deleteFile as deleteFileFromFb } from '../utils/storage'

const {
  FILE_UPLOAD_START,
  FILE_UPLOAD_ERROR,
  FILE_UPLOAD_PROGRESS,
  FILE_UPLOAD_COMPLETE,
  FILE_DELETE_START,
  FILE_DELETE_ERROR,
  FILE_DELETE_COMPLETE
} = actionTypes

/**
 * @description Upload a file with actions fired for progress, success, and errors
 * @param {Function} dispatch - Action dispatch function
 * @param {Object} firebase - Internal firebase object
 * @param {Object} opts - File data object
 * @param {Object} opts.path - Location within Firebase Stroage at which to upload file.
 * @param {Blob} opts.file - File to upload
 * @private
 */
export const uploadFileWithProgress = (dispatch, firebase, { path, file }) => {
  dispatch({ type: FILE_UPLOAD_START, payload: { path, file } })
  const uploadEvent = firebase.storage().ref(`${path}/${file.name}`).put(file)
  // TODO: Allow config to control whether progress it set to state or not
  const unListen = uploadEvent.on(
    firebase.storage.TaskEvent.STATE_CHANGED,
    {
      next: (snapshot) => {
        dispatch({
          type: FILE_UPLOAD_PROGRESS,
          path,
          payload: {
            snapshot,
            percent: Math.floor(snapshot.bytesTransferred / snapshot.totalBytes * 100)
          }
        })
      },
      error: (err) => {
        dispatch({ type: FILE_UPLOAD_ERROR, path, payload: err })
        unListen()
      },
      complete: () => {
        dispatch({ type: FILE_UPLOAD_COMPLETE, path, payload: file })
        unListen()
      }
    }
  )
  return uploadEvent
}

/**
 * @description Upload file to Firebase Storage with option to store
 * file metadata within Firebase Database
 * @param {Function} dispatch - Action dispatch function
 * @param {Object} firebase - Internal firebase object
 * @param {Object} opts - Options object
 * @param {String} opts.path - Location within Firebase Stroage at which to upload files.
 * @param {Blob} opts.file - File Blob to be uploaded
 * @param {String} opts.dbPath - Datbase path to write file meta data to
 * @return {Promise} Resolves with uploadFileWithProgress response. If dbPath
 * is included, object with snapshot, key and File is returned.
 * @private
 */
export const uploadFile = (dispatch, firebase, { path, file, dbPath, name }) => {
  dispatch({ type: FILE_UPLOAD_START, payload: { path, file } })
  return firebase.storage().ref(`${path}/${file.name}`).put(file)
    .then((res) => {
<<<<<<< HEAD
      if (!dbPath || !firebase.database) {
=======
      dispatch({ type: FILE_UPLOAD_COMPLETE, payload: file })
      if (!dbPath) {
>>>>>>> 3cdcfe19
        return res
      }
      const { metadata: { name, fullPath, downloadURLs } } = res
      const { fileMetadataFactory } = firebase._.config

      // Apply fileMetadataFactory if it exists in config
      const fileData = isFunction(fileMetadataFactory)
        ? fileMetadataFactory(res)
        : { name, fullPath, downloadURL: downloadURLs[0] }

      return firebase.database()
        .ref(dbPath)
        .push(fileData)
        .then(snapshot => ({ snapshot, key: snapshot.key, File: fileData }))
    })
    .catch((err) => {
      dispatch({ type: FILE_UPLOAD_ERROR, path, payload: err })
      return Promise.reject(err)
    })
}

/**
 * @description Upload multiple files to Firebase Storage with option to store
 * file's metadata within Firebase Database
 * @param {Function} dispatch - Action dispatch function
 * @param {Object} firebase - Internal firebase object
 * @param {Object} opts - Options object
 * @param {String} opts.path - Storage path to write files to
 * @param {Array} opts.files - List of files to be uploaded
 * @param {String} opts.dbPath - Datbase path to write file meta data to
 * @private
 */
export const uploadFiles = (dispatch, firebase, { path, files, dbPath }) =>
  Promise.all(
    map(files, (file) =>
      uploadFile(dispatch, firebase, { path, file, dbPath })
    )
  )

/**
 * @description Delete File from Firebase Storage with option to remove meta
 * @param {Function} dispatch - Action dispatch function
 * @param {Object} firebase - Internal firebase object
 * @param {Object} opts - Options object
 * @param {String} opts.path - Storage path to write files to
 * @param {String} opts.dbPath - Datbase path to write file meta data to
 * @private
 */
export const deleteFile = (dispatch, firebase, { path, dbPath }) =>
  wrapInDispatch(dispatch, {
    method: deleteFileFromFb,
    args: [
      firebase,
      { path, dbPath }
    ],
    types: [
      FILE_DELETE_START,
      FILE_DELETE_COMPLETE,
      FILE_DELETE_ERROR
    ]
  })<|MERGE_RESOLUTION|>--- conflicted
+++ resolved
@@ -69,12 +69,8 @@
   dispatch({ type: FILE_UPLOAD_START, payload: { path, file } })
   return firebase.storage().ref(`${path}/${file.name}`).put(file)
     .then((res) => {
-<<<<<<< HEAD
+      dispatch({ type: FILE_UPLOAD_COMPLETE, payload: file })
       if (!dbPath || !firebase.database) {
-=======
-      dispatch({ type: FILE_UPLOAD_COMPLETE, payload: file })
-      if (!dbPath) {
->>>>>>> 3cdcfe19
         return res
       }
       const { metadata: { name, fullPath, downloadURLs } } = res
