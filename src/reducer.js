--- conflicted
+++ resolved
@@ -54,33 +54,20 @@
     case START:
       pathArr = pathToArr(path)
       retVal = (requesting !== undefined)
-<<<<<<< HEAD
-          ? state.setIn(['requesting', ...pathArr], fromJS(requesting))
-          : state.deleteIn(['requesting', ...pathArr])
-
-      retVal = (requested !== undefined)
-          ? retVal.setIn(['requested', ...pathArr], fromJS(requested))
-          : retVal.deleteIn(['requested', ...pathArr])
-=======
          ? state.setIn(['requesting', pathArr.join(paramSplitChar)], fromJS(requesting))
          : state.deleteIn(['requesting', pathArr.join(paramSplitChar)])
 
       retVal = (requested !== undefined)
          ? retVal.setIn(['requested', pathArr.join(paramSplitChar)], fromJS(requested))
          : retVal.deleteIn(['requested', pathArr.join(paramSplitChar)])
->>>>>>> f49a14af
 
       return retVal
 
     case SET:
-<<<<<<< HEAD
+
       const { data, rootPath } = action
       pathArr = pathToArr(path)
       rootPathArr = pathToArr(rootPath)
-=======
-      const { data } = action
-
-      pathArr = pathToArr(path)
 
       // Handle invalid keyPath error caused by deep setting to a null value
       if (data !== undefined && state.getIn(['data', ...pathArr]) === null) {
@@ -91,7 +78,6 @@
         retVal = state // start with state
       }
 
->>>>>>> f49a14af
       retVal = (data !== undefined)
         ? retVal.setIn(['data', ...pathArr], fromJS(data))
         : retVal.deleteIn(['data', ...pathArr])
@@ -127,27 +113,6 @@
       retVal = state.setIn(['data', ...pathArr], fromJS({}))
 
       retVal = (timestamp !== undefined)
-<<<<<<< HEAD
-        ? retVal.setIn(['timestamp', ...pathArr], fromJS(timestamp))
-        : retVal.deleteIn(['timestamp', ...pathArr])
-
-      retVal = (requesting !== undefined)
-        ? retVal.setIn(['requesting', ...pathArr], fromJS(requesting))
-        : retVal.deleteIn(['requesting', ...pathArr])
-
-      retVal = (requested !== undefined)
-        ? retVal.setIn(['requested', ...pathArr], fromJS(requested))
-        : retVal.deleteIn(['requested', ...pathArr])
-
-      return retVal
-
-    case INIT_BY_PATH:
-      pathArr = pathToArr(path)
-      retVal = state.deleteIn(['data', ...pathArr])
-      retVal = retVal.deleteIn(['timestamp', ...pathArr])
-      retVal = retVal.deleteIn(['requesting', ...pathArr])
-      retVal = retVal.deleteIn(['requested', ...pathArr])
-=======
         ? retVal.setIn(['timestamp', pathArr.join(paramSplitChar)], fromJS(timestamp))
         : retVal.deleteIn(['timestamp', pathArr.join(paramSplitChar)])
 
@@ -158,7 +123,15 @@
       retVal = (requested !== undefined)
         ? retVal.setIn(['requested', pathArr.join(paramSplitChar)], fromJS(requested))
         : retVal.deleteIn(['requested', pathArr.join(paramSplitChar)])
->>>>>>> f49a14af
+
+      return retVal
+
+    case INIT_BY_PATH:
+      pathArr = pathToArr(path)
+      retVal = state.deleteIn(['data', ...pathArr])
+      retVal = retVal.deleteIn(['timestamp', ...pathArr])
+      retVal = retVal.deleteIn(['requesting', ...pathArr])
+      retVal = retVal.deleteIn(['requested', ...pathArr])
 
       return retVal
 
@@ -168,9 +141,6 @@
         : state.deleteIn(['profile'])
 
     case LOGOUT:
-<<<<<<< HEAD
-      return fromJS(emptyState)
-=======
       return fromJS({
         auth: null,
         authError: null,
@@ -178,7 +148,6 @@
         isInitializing: false,
         data: {}
       })
->>>>>>> f49a14af
 
     case LOGIN:
       return state.setIn(['auth'], fromJS(action.auth))
