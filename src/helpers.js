--- conflicted
+++ resolved
@@ -7,26 +7,13 @@
   split,
   map,
   mapValues,
-<<<<<<< HEAD
-  get,
-  isFunction,
   every,
-  has,
-  set,
-  split,
-  last,
-=======
-  every,
->>>>>>> 8e3f3d0a
   reduce,
   defaultsDeep,
   isString,
-<<<<<<< HEAD
-  compact
-=======
+  compact,
   isFunction,
   defaultsDeep
->>>>>>> 8e3f3d0a
 } from 'lodash'
 import { getPopulateObjs } from './utils/populate'
 
@@ -170,26 +157,16 @@
   // test if data is a single object vs a list of objects, try generating
   // populates and testing for key presence
   const populatesForData = getPopulateObjs(isFunction(populates)
-<<<<<<< HEAD
     ? populates(last(split(path, '/')), get(state.data, dotPath))
     : populates)
   const dataHasPopluateChilds = every(populatesForData, (populate) => (
     has(get(state.data, dotPath), populate.child)
   ))
-=======
-    ? populates(last(split(path, '/')), dataToJS(data, path))
-    : populates)
-  const dataHasPopluateChilds = every(populatesForData, (populate) => (
-    has(dataToJS(data, path), populate.child)
-  ))
-
->>>>>>> 8e3f3d0a
   if (dataHasPopluateChilds) {
     // Data is a single object, resolve populates directly
     return reduce(
       map(populatesForData, (p, obj) => {
         // populate child is key
-<<<<<<< HEAD
         if (isString(get(get(state.data, dotPath), p.child))) {
           const key = get(get(state.data, dotPath), p.child)
           const pathString = p.childParam
@@ -200,21 +177,9 @@
             return set({}, p.child, p.keyProp
               ? { [p.keyProp]: key, ...get(state.data, pathString) }
               : get(state.data, pathString)
-=======
-        if (isString(get(dataToJS(data, path), p.child))) {
-          const key = get(dataToJS(data, path), p.child)
-          const pathString = p.childParam
-            ? `${p.root}/${key}/${p.childParam}`
-            : `${p.root}/${key}`
-          if (dataToJS(data, pathString)) {
-            return set({}, p.child, p.keyProp
-              ? { [p.keyProp]: key, ...dataToJS(data, pathString) }
-              : dataToJS(data, pathString)
->>>>>>> 8e3f3d0a
             )
           }
           // matching child does not exist
-<<<<<<< HEAD
           return get(state.data, dotPath)
         }
         return set({}, p.child, buildChildList(state, get(get(state.data, dotPath), p.child), p))
@@ -224,17 +189,6 @@
   } else {
     // Data is a map of objects, each value has parameters to be populated
     return mapValues(get(state.data, dotPath), (child, childKey) => {
-=======
-          return dataToJS(data, path)
-        }
-        return set({}, p.child, buildChildList(data, get(dataToJS(data, path), p.child), p))
-      }),
-      // combine data from all populates to one object starting with original data
-      (obj, v) => defaultsDeep(v, obj), dataToJS(data, path))
-  } else {
-    // Data is a map of objects, each value has parameters to be populated
-    return mapValues(dataToJS(data, path), (child, childKey) => {
->>>>>>> 8e3f3d0a
       const populatesForDataItem = getPopulateObjs(isFunction(populates)
       ? populates(childKey, child)
       : populates)
@@ -246,7 +200,6 @@
         // populate child is key
         if (isString(get(child, p.child))) {
           const key = get(child, p.child)
-<<<<<<< HEAD
           // attach child paramter if it exists
           const pathString = p.childParam
             ? `${p.root}.${key}.${p.childParam}`
@@ -256,62 +209,13 @@
               ? { [p.keyProp]: key, ...get(state.data, pathString) }
               : get(state.data, pathString)
             ))
-=======
-          const pathString = p.childParam
-            ? `${p.root}/${key}/${p.childParam}`
-            : `${p.root}/${key}`
-          if (dataToJS(data, pathString)) {
-            return set({}, p.child, (p.keyProp
-              ? { [p.keyProp]: key, ...dataToJS(data, pathString) }
-              : dataToJS(data, pathString))
-            )
->>>>>>> 8e3f3d0a
           }
           // matching child does not exist
           return child
         }
         // populate child list
-<<<<<<< HEAD
         return set({}, p.child, buildChildList(state, get(child, p.child), p))
       })
-=======
-        return set({}, p.child, buildChildList(data, get(child, p.child), p))
-      })
-
-      // combine data from all populates to one object starting with original data
-      return reduce(
-        resolvedPopulates,
-        (obj, v) => defaultsDeep(v, obj),
-        child
-      )
-    })
-  }
-}
-
-/**
- * @description Load custom object from within store
- * @param {Map} firebase - Immutable Map to be converted to JS object (state.firebase)
- * @param {String} path - Path of parameter to load
- * @param {String} customPath - Part of store from which to load
- * @param {Object|String|Boolean} notSetValue - Value to return if value is not found
- * @return {Object} Data located at path within state
- * @example <caption>Basic</caption>
- * import { connect } from 'react-redux'
- * import { firebaseConnect, helpers } from 'react-redux-firebase'
- * const { customToJS } = helpers
- *
- * const fbWrapped = firebaseConnect(['/todos'])(App)
- *
- * export default connect(({ firebase }) => ({
- *   // this.props.todos loaded from state.firebase.data.todos
- *   requesting: customToJS(firebase, 'todos', 'requesting')
- * }))(fbWrapped)
- */
-export const customToJS = (data, path, custom, notSetValue) => {
-  if (!data) {
-    return notSetValue
-  }
->>>>>>> 8e3f3d0a
 
       // combine data from all populates to one object starting with original data
       return reduce(
