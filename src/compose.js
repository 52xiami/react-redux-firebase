import * as firebase from 'firebase/app'
import 'firebase/auth'
import 'firebase/database'
import 'firebase/storage'
import { isObject } from 'lodash'
import { defaultConfig } from './constants'
import { validateConfig } from './utils'
import { authActions, queryActions, storageActions } from './actions'
let firebaseInstance

/**
 * @name reactReduxFirebase
 * @external
 * @description Middleware that handles configuration (placed in redux's
 * `compose` call)
 * @property {Object} fbConfig - Object containing Firebase config including
 * databaseURL
 * @property {String} fbConfig.apiKey - Firebase apiKey
 * @property {String} fbConfig.authDomain - Firebase auth domain
 * @property {String} fbConfig.databaseURL - Firebase database url
 * @property {String} fbConfig.storageBucket - Firebase storage bucket
 * @property {Object} config - Containing react-redux-firebase specific config
 * such as userProfile
 * @property {String} config.userProfile - Location on firebase to store user
 * profiles
 * @property {Boolean} config.enableLogging - Whether or not to enable Firebase
 * database logging
 * @property {Boolean} config.updateProfileOnLogin - Whether or not to update
 * profile when logging in. (default: `false`)
 * @property {Boolean} config.enableRedirectHandling - Whether or not to enable
 * auth redirect handling listener. (default: `true`)
 * @property {Function} config.onAuthStateChanged - Function run when auth state
 * changes. Argument Pattern: `(authData, firebase, dispatch)`
 * @property {Boolean} config.enableEmptyAuthChanges - Whether or not to enable
 * empty auth changes. When set to true, `onAuthStateChanged` will be fired with,
 * empty auth changes such as undefined on initialization. See
 * [#137](https://github.com/prescottprue/react-redux-firebase/issues/137) for
 * more details. (default: `false`)
 * @property {Function} config.onRedirectResult - Function run when redirect
 * result is returned. Argument Pattern: `(authData, firebase, dispatch)`
 * @property {Object} config.customAuthParameters - Object for setting which
 * customAuthParameters are passed to external auth providers.
 * @property {Function} config.profileFactory - Factory for modifying how user profile is saved.
<<<<<<< HEAD
 * @property {Function} config.uploadFileDataFactory - Factory for modifying
=======
 * @property {Function} config.fileMetadataFactory - Factory for modifying
>>>>>>> 705740f5
 * how file meta data is written during file uploads
 * @property {Array|String} config.profileParamsToPopulate - Parameters within
 * profile object to populate
 * @property {Boolean} config.autoPopulateProfile - Whether or not to
 * automatically populate profile with data loaded through
 * profileParamsToPopulate config. (default: `true`)
 * @property {Boolean} config.setProfilePopulateResults - Whether or not to
 * call SET actions for data that results from populating profile to redux under
 * the data path. For example: role paramter on profile populated from 'roles'
 * root. True will call SET_PROFILE as well as a SET action with the role that
 * is loaded (places it in data/roles). (default: `false`)
 * @return {Function} That accepts a component and returns a Component which
 * wraps the provided component (higher order component).
 * @example <caption>Setup</caption>
 * import { createStore, compose } from 'redux'
 * import { reactReduxFirebase } from 'react-redux-firebase'

 * // React Redux Firebase Config
 * const config = {
 *   userProfile: 'users', // saves user profiles to '/users' on Firebase
 *   // here is where you place other config options
 * }
 *
 * // Add react-redux-firebase to compose
 * // Note: In full projects this will often be within createStore.js or store.js
 * const createStoreWithFirebase = compose(
 *  reactReduxFirebase(fbConfig, config),
 * )(createStore)
 *
 * // Use Function later to create store
 * const store = createStoreWithFirebase(rootReducer, initialState)
 * @example <caption>Custom Auth Parameters</caption>
 * // Follow Setup example with the following config:
 * const config = {
 *   customAuthParameters: {
 *      google: {
 *        // prompts user to select account on every google login
 *        prompt: 'select_account'
 *      }
 *   }
 * }
 */
export default (fbConfig, otherConfig) => next =>
  (reducer, initialState, middleware) => {
    const store = next(reducer, initialState, middleware)
    const { dispatch } = store

    // Combine all configs
    const configs = Object.assign({}, defaultConfig, fbConfig, otherConfig)

    validateConfig(configs)

    // Initialize Firebase
    try {
      firebase.initializeApp(fbConfig)
    } catch (err) {} // silence reinitialize warning (hot-reloading)

    // Enable Logging based on config
    if (configs.enableLogging) {
      firebase.database.enableLogging(configs.enableLogging)
    }

    // Handle react-native
    if (configs.ReactNative) {
      configs.enableRedirectHandling = false
      const { AsyncStorage } = configs.ReactNative
      // Stub firebase's internal's with react-native (based on firebase's react-native index file)
      firebase.INTERNAL.extendNamespace({
        INTERNAL: {
          reactNative: {
            AsyncStorage
          }
        }
      })
    }

    const rootRef = firebase.database().ref()

    const instance = Object.defineProperty(firebase, '_', {
      value: {
        watchers: {},
        config: configs,
        authUid: null
      },
      writable: true,
      enumerable: true,
      configurable: true
    })

    /**
     * @private
     * @description Calls a method and attaches meta to value object
     * @param {String} method - Method to run with meta attached
     * @param {String} path - Path to location on Firebase which to set
     * @param {Object|String|Boolean|Number} value - Value to write to Firebase
     * @param {Function} onComplete - Function to run on complete
     * @return {Promise} Containing reference snapshot
     */
    const withMeta = (method, path, value, onComplete) => {
      if (isObject(value)) {
        const prefix = method === 'update' ? 'updated' : 'created'
        const dataWithMeta = {
          ...value,
          [`${prefix}At`]: firebase.database.ServerValue.TIMESTAMP
        }
        if (instance.auth().currentUser) {
          dataWithMeta[`${prefix}By`] = instance.auth().currentUser.uid
        }
        return rootRef.child(path)[method](dataWithMeta, onComplete)
      }
      return rootRef.child(path)[method](value, onComplete)
    }

    /**
     * @private
     * @description Sets data to Firebase.
     * @param {String} path - Path to location on Firebase which to set
     * @param {Object|String|Boolean|Number} value - Value to write to Firebase
     * @param {Function} onComplete - Function to run on complete (`not required`)
     * @return {Promise} Containing reference snapshot
     * @example <caption>Basic</caption>
     * import React, { Component } from 'react'
     * import PropTypes from 'prop-types'
     * import { firebaseConnect } from 'react-redux-firebase'
     * const Example = ({ firebase: { set } }) => (
     *   <button onClick={() => set('some/path', { here: 'is a value' })}>
     *     Set To Firebase
     *   </button>
     * )
     * export default firebaseConnect()(Example)
     */
    const set = (path, value, onComplete) =>
      rootRef.child(path).set(value, onComplete)

    /**
     * @private
     * @description Sets data to Firebase along with meta data. Currently,
     * this includes createdAt and createdBy. *Warning* using this function
     * may have unintented consequences (setting createdAt even if data already
     * exists)
     * @param {String} path - Path to location on Firebase which to set
     * @param {Object|String|Boolean|Number} value - Value to write to Firebase
     * @param {Function} onComplete - Function to run on complete (`not required`)
     * @return {Promise} Containing reference snapshot
     */
    const setWithMeta = (path, value, onComplete) =>
       withMeta('set', path, value, onComplete)

    /**
     * @private
     * @description Pushes data to Firebase.
     * @param {String} path - Path to location on Firebase which to push
     * @param {Object|String|Boolean|Number} value - Value to push to Firebase
     * @param {Function} onComplete - Function to run on complete (`not required`)
     * @return {Promise} Containing reference snapshot
     * @example <caption>Basic</caption>
     * import React, { Component } from 'react'
     * import PropTypes from 'prop-types'
     * import { firebaseConnect } from 'react-redux-firebase'
     * const Example = ({ firebase: { push } }) => (
     *   <button onClick={() => push('some/path', true)}>
     *     Push To Firebase
     *   </button>
     * )
     * export default firebaseConnect()(Example)
     */
    const push = (path, value, onComplete) =>
      rootRef.child(path).push(value, onComplete)

    /**
     * @private
     * @description Pushes data to Firebase along with meta data. Currently,
     * this includes createdAt and createdBy.
     * @param {String} path - Path to location on Firebase which to set
     * @param {Object|String|Boolean|Number} value - Value to write to Firebase
     * @param {Function} onComplete - Function to run on complete (`not required`)
     * @return {Promise} Containing reference snapshot
     */
    const pushWithMeta = (path, value, onComplete) =>
      withMeta('push', path, value, onComplete)

    /**
     * @private
     * @description Updates data on Firebase and sends new data.
     * @param {String} path - Path to location on Firebase which to update
     * @param {Object|String|Boolean|Number} value - Value to update to Firebase
     * @param {Function} onComplete - Function to run on complete (`not required`)
     * @return {Promise} Containing reference snapshot
     * @example <caption>Basic</caption>
     * import React, { Component } from 'react'
     * import PropTypes from 'prop-types'
     * import { firebaseConnect } from 'react-redux-firebase'
     * const Example = ({ firebase: { update } }) => (
     *   <button onClick={() => update('some/path', { here: 'is a value' })}>
     *     Update To Firebase
     *   </button>
     * )
     * export default firebaseConnect()(Example)
     */
    const update = (path, value, onComplete) =>
      rootRef.child(path).update(value, onComplete)

    /**
     * @private
     * @description Updates data on Firebase along with meta. *Warning*
     * using this function may have unintented consequences (setting
     * createdAt even if data already exists)
     * @param {String} path - Path to location on Firebase which to update
     * @param {Object|String|Boolean|Number} value - Value to update to Firebase
     * @param {Function} onComplete - Function to run on complete (`not required`)
     * @return {Promise} Containing reference snapshot
     */
    const updateWithMeta = (path, value, onComplete) =>
      withMeta('update', path, value, onComplete)

    /**
     * @private
     * @description Removes data from Firebase at a given path.
     * @param {String} path - Path to location on Firebase which to remove
     * @param {Function} onComplete - Function to run on complete (`not required`)
     * @return {Promise} Containing reference snapshot
     * @example <caption>Basic</caption>
     * import React, { Component } from 'react'
     * import PropTypes from 'prop-types'
     * import { firebaseConnect } from 'react-redux-firebase'
     * const Example = ({ firebase: { remove } }) => (
     *   <button onClick={() => remove('some/path')}>
     *     Remove From Firebase
     *   </button>
     * )
     * export default firebaseConnect()(Example)
     */
    const remove = (path, onComplete) =>
      rootRef.child(path).remove(onComplete)

    /**
     * @private
     * @description Sets data to Firebase only if the path does not already
     * exist, otherwise it rejects.
     * @param {String} path - Path to location on Firebase which to set
     * @param {Object|String|Boolean|Number} value - Value to write to Firebase
     * @param {Function} onComplete - Function to run on complete (`not required`)
     * @return {Promise} Containing reference snapshot
     * @example <caption>Basic</caption>
     * import React, { Component } from 'react'
     * import PropTypes from 'prop-types'
     * import { firebaseConnect } from 'react-redux-firebase'
     * const Example = ({ firebase: { uniqueSet } }) => (
     *   <button onClick={() => uniqueSet('some/unique/path', true)}>
     *     Unique Set To Firebase
     *   </button>
     * )
     * export default firebaseConnect()(Example)
     */
    const uniqueSet = (path, value, onComplete) =>
      rootRef.child(path)
        .once('value')
        .then(snap => {
          if (snap.val && snap.val() !== null) {
            const err = new Error('Path already exists.')
            if (onComplete) onComplete(err)
            return Promise.reject(err)
          }
          return rootRef.child(path).set(value, onComplete)
        })

    /**
     * @private
     * @description Upload a file to Firebase Storage with the option to store
     * its metadata in Firebase Database
     * @param {String} path - Path to location on Firebase which to set
     * @param {File} file - File object to upload (usually first element from
     * array output of select-file or a drag/drop `onDrop`)
     * @param {String} dbPath - Database path to place uploaded file metadata
     * @return {Promise} Containing the File object
     */
    const uploadFile = (path, file, dbPath) =>
      storageActions.uploadFile(dispatch, instance, { path, file, dbPath })

    /**
     * @private
     * @description Upload multiple files to Firebase Storage with the option
     * to store their metadata in Firebase Database
     * @param {String} path - Path to location on Firebase which to set
     * @param {Array} files - Array of File objects to upload (usually from
     * a select-file or a drag/drop `onDrop`)
     * @param {String} dbPath - Database path to place uploaded files metadata.
     * @return {Promise} Containing an array of File objects
     */
    const uploadFiles = (path, files, dbPath) =>
      storageActions.uploadFiles(dispatch, instance, { path, files, dbPath })

    /**
     * @private
     * @description Delete a file from Firebase Storage with the option to
     * remove its metadata in Firebase Database
     * @param {String} path - Path to location on Firebase which to set
     * @param {String} dbPath - Database path to place uploaded file metadata
     * @return {Promise} Containing the File object
     */
    const deleteFile = (path, dbPath) =>
      storageActions.deleteFile(dispatch, instance, { path, dbPath })

    /**
     * @private
     * @description Watch event. **Note:** this method is used internally
     * so examples have not yet been created, and it may not work as expected.
     * @param {String} type - Type of watch event
     * @param {String} dbPath - Database path on which to setup watch event
     * @param {String} storeAs - Name of listener results within redux store
     * @return {Promise}
     */
    const watchEvent = (type, path, storeAs) =>
      queryActions.watchEvent(instance, dispatch, { type, path, storeAs })

    /**
     * @private
     * @description Unset a listener watch event. **Note:** this method is used
     * internally so examples have not yet been created, and it may not work
     * as expected.
     * @param {String} eventName - Type of watch event
     * @param {String} eventPath - Database path on which to setup watch event
     * @param {String} storeAs - Name of listener results within redux store
     * @return {Promise}
     */
    const unWatchEvent = (eventName, eventPath, queryId = undefined) =>
      queryActions.unWatchEvent(instance, dispatch, eventName, eventPath, queryId)

    /**
     * @private
     * @description Logs user into Firebase. For examples, visit the [auth section](/docs/auth.md)
     * @param {Object} credentials - Credentials for authenticating
     * @param {String} credentials.provider - External provider (google | facebook | twitter)
     * @param {String} credentials.type - Type of external authentication (popup | redirect) (only used with provider)
     * @param {String} credentials.email - Credentials for authenticating
     * @param {String} credentials.password - Credentials for authenticating (only used with email)
     * @return {Promise} Containing user's auth data
     */
    const login = credentials =>
      authActions.login(dispatch, instance, credentials)

    /**
     * @private
     * @description Logs user out of Firebase and empties firebase state from
     * redux store
     * @return {Promise}
     */
    const logout = () =>
      authActions.logout(dispatch, instance)

    /**
     * @private
     * @description Creates a new user in Firebase authentication. If
     * `userProfile` config option is set, user profiles will be set to this
     * location.
     * @param {Object} credentials - Credentials for authenticating
     * @param {String} credentials.email - Credentials for authenticating
     * @param {String} credentials.password - Credentials for authenticating (only used with email)
     * @param {Object} profile - Data to include within new user profile
     * @return {Promise} Containing user's auth data
     */
    const createUser = (credentials, profile) =>
      authActions.createUser(dispatch, instance, credentials, profile)

    /**
     * @private
     * @description Sends password reset email
     * @param {Object} credentials - Credentials for authenticating
     * @param {String} credentials.email - Credentials for authenticating
     * @return {Promise}
     */
    const resetPassword = (credentials) =>
      authActions.resetPassword(dispatch, instance, credentials)

    /**
     * @private
     * @description Confirm that a user's password has been reset
     * @param {String} code - Password reset code to verify
     * @param {String} password - New Password to confirm reset to
     * @return {Promise}
     */
    const confirmPasswordReset = (code, password) =>
      authActions.confirmPasswordReset(dispatch, instance, code, password)

    /**
     * @private
     * @description Verify that a password reset code from a password reset
     * email is valid
     * @param {String} code - Password reset code to verify
     * @return {Promise} Containing user auth info
     */
    const verifyPasswordResetCode = (code) =>
      authActions.verifyPasswordResetCode(dispatch, instance, code)

    /**
     * @private
     * @description Update the currently logged in user's profile object
     * @param {String} profileUpdate - Changes to apply to profile
     * @return {Promise}
     */
    const updateProfile = (profile) =>
      authActions.updateProfile(dispatch, instance, profile)

    /**
     * @private
     * @description Update the currently logged in user's auth object. **Note**:
     * changes Auth object **only**, not user's profile.
     * @param {String} code - Password reset code to verify
     * @return {Promise}
     */
    const updateAuth = (authUpdate) =>
      authActions.updateAuth(dispatch, instance, authUpdate)

    /**
     * @private
     * @description Update the currently logged in user's email. **Note**:
     * changes email in Auth object only, not within user's profile.
     * @param {String} newEmail - New email
     * @param {Boolean} updateInProfile - Whether or not to update user's
     * profile with email change.
     * @return {Promise}
     */
    const updateEmail = (email, updateInProfile) =>
      authActions.updateEmail(dispatch, instance, email, updateInProfile)

    /**
     * @name ref
     * @description Firebase ref function
     * @return {database.Reference}
     * @private
     */
   /**
    * @name auth
    * @description Firebase auth service instance including all Firebase auth methods
    * @return {Auth}
    * @private
    */
   /**
    * @name database
    * @description Firebase database service instance including all Firebase storage methods
    * @return {Database} Firebase database service
    * @private
    */
   /**
    * @name storage
    * @description Firebase storage service instance including all Firebase storage methods
    * @return {Storage} Firebase storage service
    * @private
    */
    /**
     * @name messaging
     * @description Firebase messaging service instance including all Firebase messaging methods
     * @return {Messaging} Firebase messaging service
     * @private
     */
    firebase.helpers = {
      ref: path => firebase.database().ref(path),
      set,
      setWithMeta,
      uniqueSet,
      push,
      pushWithMeta,
      remove,
      update,
      updateWithMeta,
      login,
      logout,
      uploadFile,
      uploadFiles,
      deleteFile,
      createUser,
      resetPassword,
      confirmPasswordReset,
      verifyPasswordResetCode,
      watchEvent,
      unWatchEvent,
      updateProfile,
      updateAuth,
      updateEmail,
      storage: (app) => firebase.storage(app),
      messaging: (app) => firebase.messaging(app)
    }

    authActions.init(dispatch, instance)

    store.firebase = instance
    firebaseInstance = Object.assign({}, instance, instance.helpers)

    return store
  }

/**
 * @private
 * @description Expose Firebase instance created internally. Useful for
 * integrations into external libraries such as redux-thunk and redux-observable.
 * @example <caption>redux-thunk integration</caption>
 * import { applyMiddleware, compose, createStore } from 'redux';
 * import thunk from 'redux-thunk';
 * import { reactReduxFirebase } from 'react-redux-firebase';
 * import makeRootReducer from './reducers';
 * import { getFirebase } from 'react-redux-firebase';
 *
 * const fbConfig = {} // your firebase config
 *
 * const store = createStore(
 *   makeRootReducer(),
 *   initialState,
 *   compose(
 *     applyMiddleware([
 *       // Pass getFirebase function as extra argument
 *       thunk.withExtraArgument(getFirebase)
 *     ]),
 *     reactReduxFirebase(fbConfig)
 *   )
 * );
 * // then later
 * export const addTodo = (newTodo) =>
 *  (dispatch, getState, getFirebase) => {
 *    const firebase = getFirebase()
 *    firebase
 *      .push('todos', newTodo)
 *      .then(() => {
 *        dispatch({ type: 'SOME_ACTION' })
 *      })
 * };
 *
 */
export const getFirebase = () => {
  // TODO: Handle recieveing config and creating firebase instance if it doesn't exist
  /* istanbul ignore next: Firebase instance always exists during tests */
  if (!firebaseInstance) {
    throw new Error('Firebase instance does not yet exist. Check your compose function.') // eslint-disable-line no-console
  }
  // TODO: Create new firebase here with config passed in
  return firebaseInstance
}<|MERGE_RESOLUTION|>--- conflicted
+++ resolved
@@ -41,11 +41,7 @@
  * @property {Object} config.customAuthParameters - Object for setting which
  * customAuthParameters are passed to external auth providers.
  * @property {Function} config.profileFactory - Factory for modifying how user profile is saved.
-<<<<<<< HEAD
- * @property {Function} config.uploadFileDataFactory - Factory for modifying
-=======
  * @property {Function} config.fileMetadataFactory - Factory for modifying
->>>>>>> 705740f5
  * how file meta data is written during file uploads
  * @property {Array|String} config.profileParamsToPopulate - Parameters within
  * profile object to populate
