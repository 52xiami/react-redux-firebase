import { createFirebaseInstance } from './createFirebaseInstance'
import { defaultConfig } from './constants'
import { authActions } from './actions'

let firebaseInstance

/**
 * @name reactReduxFirebase
 * @external
 * @description Middleware that handles configuration (placed in redux's
 * `compose` call)
 * @property {Object} firebaseInstance - Initiated firebase instance (can also
 * be library following Firebase JS API such as `react-native-firebase`)
 * @property {Object} config - Containing react-redux-firebase specific configuration
 * @property {String} config.userProfile - Location on firebase to store user profiles
 * @property {Boolean} config.enableLogging - Whether or not to enable Firebase database logging.
 * **Note**: Only works if instance has enableLogging function.
 * @property {Function} config.profileFactory - Factory for modifying how user profile is saved.
 * @property {Boolean} config.presence - Location on Firebase to store currently
 * online users list. Often set to `'presence'` or `'onlineUsers'`.
 * @property {Boolean} config.sessions - Location on Firebase where user
 * sessions are stored (only if presense is set). Often set to `'sessions'` or `'onlineUsers'`.
 * @property {Boolean} config.updateProfileOnLogin - Whether or not to update
 * profile when logging in. (default: `false`)
 * @property {Boolean} config.enableRedirectHandling - Whether or not to enable
 * auth redirect handling listener. (default: `true`)
 * @property {Function} config.onAuthStateChanged - Function run when auth state
 * changes. Argument Pattern: `(authData, firebase, dispatch)`
 * @property {Boolean} config.enableEmptyAuthChanges - Whether or not to enable
 * empty auth changes. When set to true, `onAuthStateChanged` will be fired with,
 * empty auth changes such as undefined on initialization. See
 * [#137](https://github.com/prescottprue/react-redux-firebase/issues/137) for
 * more details. (default: `false`)
 * @property {Function} config.onRedirectResult - Function run when redirect
 * result is returned. Argument Pattern: `(authData, firebase, dispatch)`
 * @property {Object} config.customAuthParameters - Object for setting which
 * customAuthParameters are passed to external auth providers.
<<<<<<< HEAD
 * @property {Function} config.uploadFileDataFactory - Factory for modifying
=======
 * @property {Function} config.profileFactory - Factory for modifying how user profile is saved.
 * @property {Function} config.fileMetadataFactory - Factory for modifying
>>>>>>> 746f67cf
 * how file meta data is written during file uploads
 * @property {Array|String} config.profileParamsToPopulate - Parameters within
 * profile object to populate. As of `v2.0.0` data is only loaded for population, not actually automatically populated
 * (allows access to both unpopulated and populated profile data).
 * @property {Boolean} config.autoPopulateProfile - **NOTE**: Not yet enabled for v2.0.0. Whether or not to
 * automatically populate profile with data loaded through profileParamsToPopulate config. (default: `true`)
 * @property {Boolean} config.setProfilePopulateResults - Whether or not to
 * call SET actions for data that results from populating profile to redux under
 * the data path. For example: role paramter on profile populated from 'roles'
 * root. True will call SET_PROFILE as well as a SET action with the role that
 * is loaded (places it in data/roles). (default: `false`)
 * @return {Function} That accepts a component and returns a Component which
 * wraps the provided component (higher order component).
 * @example <caption>Setup</caption>
 * import { createStore, compose } from 'redux'
 * import { reactReduxFirebase } from 'react-redux-firebase'
 * import * as firebase from 'firebase'

 * // React Redux Firebase Config
 * const config = {
 *   userProfile: 'users', // saves user profiles to '/users' on Firebase
 *   // here is where you place other config options
 * }

 * // initialize script from Firebase page
 * const fbConfg = {} // firebase config object
 * firebase.initializeApp(fbConfig)
 *
 * // Add react-redux-firebase to compose
 * // Note: In full projects this will often be within createStore.js or store.js
 * const createStoreWithFirebase = compose(
 *  reactReduxFirebase(firebase, config),
 * )(createStore)
 *
 * // Use Function later to create store
 * const store = createStoreWithFirebase(rootReducer, initialState)
 */
export default (fbConfig, otherConfig) => next =>
  (reducer, initialState, middleware) => {
    const store = next(reducer, initialState, middleware)

    // firebase instance not being passed in as first argument
    if (typeof fbConfig.database !== 'function') {
      throw new Error('v2.0.0-beta and higher require passing a firebase instance. View the migration guide for details.')
    }

    const configs = { ...defaultConfig, ...otherConfig }
    // validateConfig(configs)
    firebaseInstance = createFirebaseInstance(fbConfig, configs, store.dispatch)

    authActions.init(store.dispatch, firebaseInstance)
    store.firebase = firebaseInstance

    return store
  }

/**
 * @private
 * @description Expose Firebase instance created internally. Useful for
 * integrations into external libraries such as redux-thunk and redux-observable.
 * @example <caption>redux-thunk integration</caption>
 * import { applyMiddleware, compose, createStore } from 'redux';
 * import thunk from 'redux-thunk';
 * import { reactReduxFirebase } from 'react-redux-firebase';
 * import makeRootReducer from './reducers';
 * import { getFirebase } from 'react-redux-firebase';
 *
 * const fbConfig = {} // your firebase config
 *
 * const store = createStore(
 *   makeRootReducer(),
 *   initialState,
 *   compose(
 *     applyMiddleware([
 *       // Pass getFirebase function as extra argument
 *       thunk.withExtraArgument(getFirebase)
 *     ]),
 *     reactReduxFirebase(fbConfig)
 *   )
 * );
 * // then later
 * export const addTodo = (newTodo) =>
 *  (dispatch, getState, getFirebase) => {
 *    const firebase = getFirebase()
 *    firebase
 *      .push('todos', newTodo)
 *      .then(() => {
 *        dispatch({ type: 'SOME_ACTION' })
 *      })
 * };
 *
 */
export const getFirebase = () => {
  // TODO: Handle recieveing config and creating firebase instance if it doesn't exist
  /* istanbul ignore next: Firebase instance always exists during tests */
  if (!firebaseInstance) {
    throw new Error('Firebase instance does not yet exist. Check your compose function.') // eslint-disable-line no-console
  }
  // TODO: Create new firebase here with config passed in
  return firebaseInstance
}<|MERGE_RESOLUTION|>--- conflicted
+++ resolved
@@ -35,12 +35,8 @@
  * result is returned. Argument Pattern: `(authData, firebase, dispatch)`
  * @property {Object} config.customAuthParameters - Object for setting which
  * customAuthParameters are passed to external auth providers.
-<<<<<<< HEAD
- * @property {Function} config.uploadFileDataFactory - Factory for modifying
-=======
  * @property {Function} config.profileFactory - Factory for modifying how user profile is saved.
  * @property {Function} config.fileMetadataFactory - Factory for modifying
->>>>>>> 746f67cf
  * how file meta data is written during file uploads
  * @property {Array|String} config.profileParamsToPopulate - Parameters within
  * profile object to populate. As of `v2.0.0` data is only loaded for population, not actually automatically populated
