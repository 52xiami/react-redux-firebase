import Firebase from 'firebase'
import { defaultConfig } from './constants'
import { validateConfig } from './utils'
import { authActions, queryActions, storageActions } from './actions'
let firebaseInstance

/**
 * @name reactReduxFirebase
 * @external
 * @description Middleware that handles configuration (placed in redux's
 * `compose` call)
 * @param {Object} fbConfig - Object containing Firebase config including
 * databaseURL
 * @param {String} fbConfig.apiKey - Firebase apiKey
 * @param {String} fbConfig.authDomain - Firebase auth domain
 * @param {String} fbConfig.databaseURL - Firebase database url
 * @param {String} fbConfig.storageBucket - Firebase storage bucket
 * @param {Object} config - Containing react-redux-firebase specific config such as userProfile
 * @param {String} config.userProfile - Location on firebase to store user profiles
<<<<<<< HEAD
 * @param {Boolean} config.enableLogging - Location on firebase to store user profiles. (default: `false`)
 * @param {Boolean} config.updateProfileOnLogin - Whether or not to update profile when logging in. (default: `false`)
 * @param {Function} config.profileFactory - Factory for modifying how user profile is saved
 * @param {Function} config.uploadFileDataFactory - Factory for modifying how file meta data is written during file uploads
 * @param {Array|String} config.profileParamsToPopulate - Whether or not to update profile when logging in.
 * @return {Function} That accepts a component a returns a wrapped version of component
 * @example <caption>Setup</caption>
=======
 * @param {Boolean} config.enableLogging - Location on firebase to store user profiles. default: `false`
 * @param {Function} config.profileDecorator - Location on firebase to store user profiles. default: `false`
 * @param {Boolean} config.updateProfileOnLogin - Whether or not to update profile when logging in. default: `false`
 * @param {Boolean} config.profileParamsToPopulate - Parameters within profile object to populate
 * @return {Function} Middleware function
 * @example <caption>Data</caption>
>>>>>>> 482e210a
 * import { createStore, compose } from 'redux'
 * import { reactReduxFirebase } from 'react-redux-firebase'

 * // React Redux Firebase Config
 * const config = {
 *   userProfile: 'users', // saves user profiles to '/users' on Firebase
 *   // here is where you place other config options
 * }
 *
 * // Add react-redux-firebase to compose
 * // Note: In full projects this will often be within createStore.js or store.js
 * const createStoreWithFirebase = compose(
 *  reactReduxFirebase(fbConfig, config),
 * )(createStore)
 *
 * // Use Function later to create store
 * const store = createStoreWithFirebase(rootReducer, initialState)
 */
export default (fbConfig, otherConfig) => next =>
  (reducer, initialState, middleware) => {
    const store = next(reducer, initialState, middleware)
    const { dispatch } = store

    // Combine all configs
    const configs = Object.assign({}, defaultConfig, fbConfig, otherConfig)

    validateConfig(configs)

    // Initialize Firebase
    try {
      Firebase.initializeApp(fbConfig)
    } catch (err) {} // silence reinitialize warning (hot-reloading)

    // Enable Logging based on config
    if (configs.enableLogging) {
      Firebase.database.enableLogging(configs.enableLogging)
    }

    const ref = Firebase.database().ref()

    const firebase = Object.defineProperty(Firebase, '_', {
      value: {
        watchers: {},
        config: configs,
        authUid: null
      },
      writable: true,
      enumerable: true,
      configurable: true
    })

    const set = (path, value, onComplete) =>
      ref.child(path).set(value, onComplete)

    const push = (path, value, onComplete) =>
      ref.child(path).push(value, onComplete)

    const update = (path, value, onComplete) =>
      ref.child(path).update(value, onComplete)

    const remove = (path, onComplete) =>
      ref.child(path).remove(onComplete)

    const uniqueSet = (path, value, onComplete) =>
      ref.child(path)
        .once('value')
        .then(snap => {
          if (snap.val && snap.val() !== null) {
            const err = new Error('Path already exists.')
            if (onComplete) onComplete(err)
            return Promise.reject(err)
          }
          return ref.child(path).set(value, onComplete)
        })

    const uploadFile = (path, file, dbPath) =>
      storageActions.uploadFile(dispatch, firebase, { path, file, dbPath })

    const uploadFiles = (path, files, dbPath) =>
      storageActions.uploadFiles(dispatch, firebase, { path, files, dbPath })

    const deleteFile = (path, dbPath) =>
      storageActions.deleteFile(dispatch, firebase, { path, dbPath })

    const watchEvent = (type, path) =>
      queryActions.watchEvent(firebase, dispatch, { type, path }, true)

    const unWatchEvent = (eventName, eventPath, queryId = undefined) =>
      queryActions.unWatchEvent(firebase, eventName, eventPath, queryId)

    const login = credentials =>
      authActions.login(dispatch, firebase, credentials)

    const logout = () =>
      authActions.logout(dispatch, firebase)

    const createUser = (credentials, profile) =>
      authActions.createUser(dispatch, firebase, credentials, profile)

    const resetPassword = (credentials) =>
      authActions.resetPassword(dispatch, firebase, credentials)

    firebase.helpers = {
      ref: Firebase.database().ref,
      set,
      uniqueSet,
      push,
      remove,
      update,
      login,
      logout,
      uploadFile,
      uploadFiles,
      deleteFile,
      createUser,
      resetPassword,
      watchEvent,
      unWatchEvent,
      storage: () => Firebase.storage()
    }

    authActions.init(dispatch, firebase)

    store.firebase = firebase
    firebaseInstance = Object.assign({}, firebase, firebase.helpers)

    return store
  }

/**
 * @description Expose Firebase instance.
 * Warning: This is going to be rewritten in coming versions.
 * @private
*/
export const getFirebase = () => {
  // TODO: Handle recieveing config and creating firebase instance if it doesn't exist
  /* istanbul ignore next: Firebase instance always exists during tests */
  if (!firebaseInstance) {
    throw new Error('Firebase instance does not yet exist. Check your compose function.') // eslint-disable-line no-console
  }
  // TODO: Create new firebase here with config passed in
  return firebaseInstance
}<|MERGE_RESOLUTION|>--- conflicted
+++ resolved
@@ -17,22 +17,13 @@
  * @param {String} fbConfig.storageBucket - Firebase storage bucket
  * @param {Object} config - Containing react-redux-firebase specific config such as userProfile
  * @param {String} config.userProfile - Location on firebase to store user profiles
-<<<<<<< HEAD
  * @param {Boolean} config.enableLogging - Location on firebase to store user profiles. (default: `false`)
  * @param {Boolean} config.updateProfileOnLogin - Whether or not to update profile when logging in. (default: `false`)
  * @param {Function} config.profileFactory - Factory for modifying how user profile is saved
  * @param {Function} config.uploadFileDataFactory - Factory for modifying how file meta data is written during file uploads
- * @param {Array|String} config.profileParamsToPopulate - Whether or not to update profile when logging in.
+ * @param {Array|String} config.profileParamsToPopulate - Parameters within profile object to populate
  * @return {Function} That accepts a component a returns a wrapped version of component
  * @example <caption>Setup</caption>
-=======
- * @param {Boolean} config.enableLogging - Location on firebase to store user profiles. default: `false`
- * @param {Function} config.profileDecorator - Location on firebase to store user profiles. default: `false`
- * @param {Boolean} config.updateProfileOnLogin - Whether or not to update profile when logging in. default: `false`
- * @param {Boolean} config.profileParamsToPopulate - Parameters within profile object to populate
- * @return {Function} Middleware function
- * @example <caption>Data</caption>
->>>>>>> 482e210a
  * import { createStore, compose } from 'redux'
  * import { reactReduxFirebase } from 'react-redux-firebase'
 
