--- conflicted
+++ resolved
@@ -54,26 +54,17 @@
  * @param {Array|String} credentials.scopes - Scopes to add to provider (i.e. email)
  * @private
  */
-<<<<<<< HEAD
-export const getLoginMethodAndParams = (firebase, { email, password, provider, type, token, scopes, credential }) => {
-=======
 export const getLoginMethodAndParams = (firebase, {email, password, provider, type, token, scopes, credential}) => {
   if (credential) {
     return { method: 'signInWithCredential', params: [ credential ] }
   }
->>>>>>> 3cdcfe19
   if (provider) {
     // Verify providerName is valid
     if (supportedAuthProviders.indexOf(provider.toLowerCase()) === -1) {
       throw new Error(`${provider} is not a valid Auth Provider`)
     }
     if (token) {
-<<<<<<< HEAD
       throw new Error('provider with token no longer supported, use credential parameter instead')
-=======
-      console.warn('Provider + Token combination is deprecated and will be removed from the next major version. Use credential parameter.') // eslint-disable-line no-console
-      return { method: 'signInWithCredential', params: [ provider, token ] }
->>>>>>> 3cdcfe19
     }
     const authProvider = createAuthProvider(firebase, provider, scopes)
     if (type === 'popup') {
@@ -81,17 +72,8 @@
     }
     return { method: 'signInWithRedirect', params: [ authProvider ] }
   }
-<<<<<<< HEAD
-  if (credential) {
-    return { method: 'signInWithCredential', params: [ credential ] }
-  }
   if (token) {
     return { method: 'signInWithCustomToken', params: [ token ] }
   }
-=======
-  if (token) {
-    return { method: 'signInWithCustomToken', params: [ token ] }
-  }
->>>>>>> 3cdcfe19
   return { method: 'signInWithEmailAndPassword', params: [ email, password ] }
 }