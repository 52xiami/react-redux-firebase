--- conflicted
+++ resolved
@@ -1,9 +1,5 @@
 import { actionTypes } from '../constants'
-<<<<<<< HEAD
-import { isFunction } from 'lodash'
-=======
-import { isNaN } from 'lodash'
->>>>>>> 42e8f477
+import { isFunction, isNaN } from 'lodash'
 
 const { UNSET_LISTENER } = actionTypes
 
