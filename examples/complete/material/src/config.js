--- conflicted
+++ resolved
@@ -1,8 +1,5 @@
-<<<<<<< HEAD
-=======
 // EXAMPLE ONLY! THIS FILE IS USUALLY NOT PART OF GIT TRACKING
 // .gitignore skips this at the project level, but it is added for example here
->>>>>>> 3cdcfe19
 /**
  * NOTE: This file is ignored from git tracking. In a CI environment, it is
  * generated using build/create-config.js by calling npm run create-config (or
@@ -23,17 +20,11 @@
 // Config for react-redux-firebase
 // For more details, visit https://prescottprue.gitbooks.io/react-redux-firebase/content/config.html
 export const reduxFirebase = {
-<<<<<<< HEAD
   userProfile: 'users', // root that user profiles are written to
   // enableLogging: false, // enable/disable Firebase Database Logging
   // presence: 'presence',
   updateProfileOnLogin: false, // enable/disable updating of profile on login
   // profileParamsToPopulate: [{ child: 'cars', root: 'cars' }] // gather data for populating profile params
-=======
-  userProfile: "users", // root that user profiles are written to
-  enableLogging: false, // enable/disable Firebase Database Logging
-  updateProfileOnLogin: false // enable/disable updating of profile on login
->>>>>>> 3cdcfe19
   // profileDecorator: (userData) => ({ email: userData.email }) // customize format of user profile
 }
 
