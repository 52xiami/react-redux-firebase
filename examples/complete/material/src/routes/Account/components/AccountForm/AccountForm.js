import React from 'react'
import PropTypes from 'prop-types'
import { Field, reduxForm } from 'redux-form'
import RaisedButton from 'material-ui/RaisedButton'
import { TextField } from 'redux-form-material-ui'
import { ACCOUNT_FORM_NAME } from 'constants'
import ProviderDataForm from '../ProviderDataForm/ProviderDataForm'
import classes from './AccountForm.scss'

export const AccountForm = ({ account, handleSubmit, submitting }) => (
  <form className={classes.container} onSubmit={handleSubmit}>
    <h4>Account</h4>
    <Field
<<<<<<< HEAD
      name='displayName'
      component={TextField}
      floatingLabelText='Display Name'
    />
    <Field name='email' component={TextField} floatingLabelText='Email' />
    <Field
      name='avatarUrl'
      component={TextField}
      floatingLabelText='Avatar Url'
=======
      name="displayName"
      component={TextField}
      floatingLabelText="Display Name"
    />
    <Field name="email" component={TextField} floatingLabelText="Email" />
    <Field
      name="avatarUrl"
      component={TextField}
      floatingLabelText="Avatar Url"
>>>>>>> 3cdcfe19
    />
    {!!account &&
    !!account.providerData && (
      <div>
        <h4>Linked Accounts</h4>
        <ProviderDataForm providerData={account.providerData} />
      </div>
    )}
    <RaisedButton
      primary
      label='Save'
      type='submit'
      className={classes.submit}
    />
  </form>
)

AccountForm.propTypes = {
  account: PropTypes.object,
  handleSubmit: PropTypes.func,
  submitting: PropTypes.bool
}

export default reduxForm({
  form: ACCOUNT_FORM_NAME
})(AccountForm)<|MERGE_RESOLUTION|>--- conflicted
+++ resolved
@@ -11,17 +11,6 @@
   <form className={classes.container} onSubmit={handleSubmit}>
     <h4>Account</h4>
     <Field
-<<<<<<< HEAD
-      name='displayName'
-      component={TextField}
-      floatingLabelText='Display Name'
-    />
-    <Field name='email' component={TextField} floatingLabelText='Email' />
-    <Field
-      name='avatarUrl'
-      component={TextField}
-      floatingLabelText='Avatar Url'
-=======
       name="displayName"
       component={TextField}
       floatingLabelText="Display Name"
@@ -31,7 +20,6 @@
       name="avatarUrl"
       component={TextField}
       floatingLabelText="Avatar Url"
->>>>>>> 3cdcfe19
     />
     {!!account &&
     !!account.providerData && (
@@ -42,8 +30,8 @@
     )}
     <RaisedButton
       primary
-      label='Save'
-      type='submit'
+      label="Save"
+      type="submit"
       className={classes.submit}
     />
   </form>
