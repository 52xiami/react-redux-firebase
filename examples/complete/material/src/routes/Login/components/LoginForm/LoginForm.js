import React, { PropTypes } from 'react'
import { Link } from 'react-router'
import RaisedButton from 'material-ui/RaisedButton'
import Checkbox from 'material-ui/Checkbox'
import { Field, reduxForm } from 'redux-form'
import { RECOVER_PATH } from 'constants/paths'
import { LOGIN_FORM_NAME } from 'constants/formNames'
import TextField from 'components/TextField'
<<<<<<< HEAD
import classes from './LoginForm.scss'

const required = value => value ? undefined : 'Required'
const email = value =>
  value && !/^[A-Z0-9._%+-]+@[A-Z0-9.-]+\.[A-Z]{2,4}$/i.test(value) ?
  'Invalid email address' : undefined
=======
import { RECOVER_PATH, LOGIN_FORM_NAME } from 'constants'
import classes from './LoginForm.scss'

import { required, validateEmail } from 'utils/form'
>>>>>>> 41dc8257

export const LoginForm = ({ handleSubmit, submitting }) => (
  <form className={classes.container} onSubmit={handleSubmit}>
    <Field
      name='email'
      component={TextField}
      label='Email'
<<<<<<< HEAD
      validate={[required, email]}
=======
      validate={[required, validateEmail]}
>>>>>>> 41dc8257
    />
    <Field
      name='password'
      component={TextField}
<<<<<<< HEAD
      validate={[required]}
      label='Password'
      type='password'
=======
      label='Password'
      type='password'
      validate={[required]}
>>>>>>> 41dc8257
    />
    <div className={classes.submit}>
      <RaisedButton
        label='Login'
        primary
        type='submit'
        disabled={submitting}
      />
    </div>
    <div className={classes.options}>
      <div className={classes.remember}>
        <Checkbox
          name='remember'
          value='remember'
          label='Remember'
          labelStyle={{ fontSize: '.8rem' }}
        />
      </div>
      <Link className={classes.recover} to={RECOVER_PATH}>
        Forgot Password?
      </Link>
    </div>
  </form>
)

LoginForm.propTypes = {
  handleSubmit: PropTypes.func,
  submitting: PropTypes.bool
}

export default reduxForm({
  form: LOGIN_FORM_NAME
})(LoginForm)<|MERGE_RESOLUTION|>--- conflicted
+++ resolved
@@ -6,19 +6,10 @@
 import { RECOVER_PATH } from 'constants/paths'
 import { LOGIN_FORM_NAME } from 'constants/formNames'
 import TextField from 'components/TextField'
-<<<<<<< HEAD
-import classes from './LoginForm.scss'
-
-const required = value => value ? undefined : 'Required'
-const email = value =>
-  value && !/^[A-Z0-9._%+-]+@[A-Z0-9.-]+\.[A-Z]{2,4}$/i.test(value) ?
-  'Invalid email address' : undefined
-=======
 import { RECOVER_PATH, LOGIN_FORM_NAME } from 'constants'
 import classes from './LoginForm.scss'
 
 import { required, validateEmail } from 'utils/form'
->>>>>>> 41dc8257
 
 export const LoginForm = ({ handleSubmit, submitting }) => (
   <form className={classes.container} onSubmit={handleSubmit}>
@@ -26,24 +17,14 @@
       name='email'
       component={TextField}
       label='Email'
-<<<<<<< HEAD
-      validate={[required, email]}
-=======
       validate={[required, validateEmail]}
->>>>>>> 41dc8257
     />
     <Field
       name='password'
       component={TextField}
-<<<<<<< HEAD
-      validate={[required]}
-      label='Password'
-      type='password'
-=======
       label='Password'
       type='password'
       validate={[required]}
->>>>>>> 41dc8257
     />
     <div className={classes.submit}>
       <RaisedButton
