import React, { Component } from 'react'
import PropTypes from 'prop-types'
import { Link } from 'react-router'
import GoogleButton from 'react-google-button'
import { connect } from 'react-redux'
import {
  firebaseConnect,
  isLoaded,
  isEmpty,
  pathToJS
} from 'react-redux-firebase'
import Paper from 'material-ui/Paper'
import Snackbar from 'material-ui/Snackbar'
import { LOGIN_PATH, LIST_PATH } from 'constants'
import { UserIsNotAuthenticated } from 'utils/router'
import SignupForm from '../components/SignupForm'
import classes from './SignupContainer.scss'

<<<<<<< HEAD
// TODO: Uncomment redirect decorator v2.0.0 router util still requires update
// @UserIsNotAuthenticated // redirect to list page if logged in
@firebaseConnect() // add this.props.firebase
@connect( // map redux state to props
  ({firebase}) => ({
    authError: pathToJS(firebase, 'authError')
  })
)
export default class Signup extends Component {
  static contextTypes = {
    router: PropTypes.object.isRequired
  }

=======
@UserIsNotAuthenticated
@firebaseConnect()
@connect(
  // map redux state to props
  ({ firebase }) => ({
    authError: pathToJS(firebase, 'authError')
  })
)
export default // redirect to list page if logged in
// add this.props.firebase
class Signup extends Component {
>>>>>>> 85bff50c
  static propTypes = {
    firebase: PropTypes.object,
    authError: PropTypes.object
  }

  state = {
    snackCanOpen: false
  }

  handleSignup = creds => {
    const { createUser, login } = this.props.firebase
    const { email, username } = creds
    this.setState({ snackCanOpen: true })
    // create new user then login (redirect handled by decorator)
<<<<<<< HEAD
    return createUser(creds, { email, username })
      .then(() => login(creds))
      .then(() => {
        return this.context.router.push(LIST_PATH) // v2.0.0 router util still requires update
      })
=======
    return createUser(creds, { email, username }).then(() => login(creds))
>>>>>>> 85bff50c
  }

  providerLogin = provider => {
    this.setState({ snackCanOpen: true })

    return this.props.firebase.login({ provider })
  }

  render() {
    const { authError } = this.props
    const { snackCanOpen } = this.state

    return (
      <div className={classes.container}>
        <Paper className={classes.panel}>
          <SignupForm onSubmit={this.handleSignup} />
        </Paper>
        <div className={classes.or}>or</div>
        <div className={classes.providers}>
          <GoogleButton onClick={() => this.providerLogin('google')} />
        </div>
        <div className={classes.login}>
          <span className={classes.loginLabel}>Already have an account?</span>
          <Link className={classes.loginLink} to={LOGIN_PATH}>
            Login
          </Link>
        </div>
        {isLoaded(authError) &&
          !isEmpty(authError) &&
          snackCanOpen &&
          <Snackbar
            open={isLoaded(authError) && !isEmpty(authError) && snackCanOpen}
            message={authError ? authError.message : 'Signup error'}
            action="close"
            autoHideDuration={3000}
            onRequestClose={() => this.setState({ snackCanOpen: false })}
          />}
      </div>
    )
  }
}<|MERGE_RESOLUTION|>--- conflicted
+++ resolved
@@ -3,12 +3,7 @@
 import { Link } from 'react-router'
 import GoogleButton from 'react-google-button'
 import { connect } from 'react-redux'
-import {
-  firebaseConnect,
-  isLoaded,
-  isEmpty,
-  pathToJS
-} from 'react-redux-firebase'
+import { firebaseConnect, isLoaded, isEmpty } from 'react-redux-firebase'
 import Paper from 'material-ui/Paper'
 import Snackbar from 'material-ui/Snackbar'
 import { LOGIN_PATH, LIST_PATH } from 'constants'
@@ -16,33 +11,17 @@
 import SignupForm from '../components/SignupForm'
 import classes from './SignupContainer.scss'
 
-<<<<<<< HEAD
 // TODO: Uncomment redirect decorator v2.0.0 router util still requires update
 // @UserIsNotAuthenticated // redirect to list page if logged in
 @firebaseConnect() // add this.props.firebase
-@connect( // map redux state to props
-  ({firebase}) => ({
-    authError: pathToJS(firebase, 'authError')
-  })
-)
+@connect(({ firebase: { authError } }) => ({
+  authError
+}))
 export default class Signup extends Component {
   static contextTypes = {
     router: PropTypes.object.isRequired
   }
 
-=======
-@UserIsNotAuthenticated
-@firebaseConnect()
-@connect(
-  // map redux state to props
-  ({ firebase }) => ({
-    authError: pathToJS(firebase, 'authError')
-  })
-)
-export default // redirect to list page if logged in
-// add this.props.firebase
-class Signup extends Component {
->>>>>>> 85bff50c
   static propTypes = {
     firebase: PropTypes.object,
     authError: PropTypes.object
@@ -57,15 +36,11 @@
     const { email, username } = creds
     this.setState({ snackCanOpen: true })
     // create new user then login (redirect handled by decorator)
-<<<<<<< HEAD
     return createUser(creds, { email, username })
       .then(() => login(creds))
       .then(() => {
         return this.context.router.push(LIST_PATH) // v2.0.0 router util still requires update
       })
-=======
-    return createUser(creds, { email, username }).then(() => login(creds))
->>>>>>> 85bff50c
   }
 
   providerLogin = provider => {
