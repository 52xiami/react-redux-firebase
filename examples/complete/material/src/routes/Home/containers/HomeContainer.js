import React, { Component } from 'react'
import PropTypes from 'prop-types'
import { connect } from 'react-redux'
import { map } from 'lodash'
import Theme from 'theme'
import {
  firebaseConnect,
  isLoaded,
<<<<<<< HEAD
  isEmpty,
  populate // for populated list
=======
  pathToJS,
  dataToJS // needed for full list and once
  // orderedToJS, // needed for ordered list
  // populatedDataToJS // needed for populated list
>>>>>>> 3cdcfe19
} from 'react-redux-firebase'
import CircularProgress from 'material-ui/CircularProgress'
import Snackbar from 'material-ui/Snackbar'
import { List } from 'material-ui/List'
import Paper from 'material-ui/Paper'
import Subheader from 'material-ui/Subheader'
import TodoItem from '../components/TodoItem'
import NewTodoPanel from '../components/NewTodoPanel'
import classes from './HomeContainer.scss'

const populates = [{ child: 'owner', root: 'users' }]

// Pass an array of path settings to create Firebase queries
@firebaseConnect([
  // 'todos' // sync full list of todos
  { path: 'todos', queryParams: ['orderByKey', 'limitToLast=10'], populates }, // gather data to populate owners (uid => object)
  // { path: 'todos', type: 'once' } // for loading once instead of binding
<<<<<<< HEAD
  // { path: 'todos', queryParams: ['orderByKey', 'limitToLast=10'] } // 10 most recent
  // { path: 'todos', storeAs: 'myTodos' }, // store somewhere else in redux
  // { path: 'todos', queryParams: ['orderByKey', 'limitToLast=5'] } // 10 most recent
])
@connect(({ firebase, firebase: { auth, data: { todos } } }) => ({
  auth,
  // todos
  todos: populate(firebase, 'todos', populates), // populate todos with users data from redux
  // todos: populate(firebase, 'ordered/todos', populates) // populate todos with users data from redux
  // todos: populate(firebase, 'ordered/todos', populates) // populate todos with users data from redux
  // todos: firebase.ordered.todos // if using ordering such as orderByChild or orderByKey
=======
  { path: 'todos', queryParams: ['orderByKey', 'limitToLast=5'] } // 10 most recent
  // { path: 'todos', populates } // populate
  // { path: 'todos', storeAs: 'myTodos' } // store elsewhere in redux
])
@connect(({ firebase }) => ({
  auth: pathToJS(firebase, 'auth'),
  account: pathToJS(firebase, 'profile'),
  todos: dataToJS(firebase, 'todos')
  // todos: orderedToJS(firebase, 'todos') // if looking for array
  // todos: dataToJS(firebase, 'myTodos'), // if using storeAs
  // todos: populatedDataToJS(firebase, 'todos', populates), // if populating
  // todos: orderedToJS(firebase, '/todos') // if using ordering such as orderByChild
>>>>>>> 3cdcfe19
}))
export default // Get data from redux and pass in as props
class Home extends Component {
  static propTypes = {
    todos: PropTypes.oneOfType([
      PropTypes.object, // object if using firebase.data
      PropTypes.array // array if using firebase.ordered
    ]),
    firebase: PropTypes.shape({
      set: PropTypes.func.isRequired,
      remove: PropTypes.func.isRequired,
      push: PropTypes.func.isRequired,
      database: PropTypes.oneOfType([PropTypes.object, PropTypes.func])
    }),
    auth: PropTypes.shape({
      uid: PropTypes.string
    })
  }

  state = {
    error: null
  }

  toggleDone = (todo, id) => {
    const { firebase, auth } = this.props
    if (!auth || !auth.uid) {
      return this.setState({ error: 'You must be Logged into Toggle Done' })
    }
    return firebase.set(`/todos/${id}/done`, !todo.done)
  }

  deleteTodo = id => {
    const { todos, auth, firebase } = this.props
    if (!auth || !auth.uid) {
      return this.setState({ error: 'You must be Logged into Delete' })
    }
    // return this.setState({ error: 'Delete example requires using populate' })
    // only works if populated
    if (todos[id].owner !== auth.uid) {
      return this.setState({ error: 'You must own todo to delete' })
    }
    return firebase.remove(`/todos/${id}`).catch(err => {
      console.error('Error removing todo: ', err) // eslint-disable-line no-console
      this.setState({ error: 'Error Removing todo' })
      return Promise.reject(err)
    })
  }

  handleAdd = newTodo => {
    // Attach user if logged in
    if (!isEmpty(this.props.auth)) {
      newTodo.owner = this.props.auth.uid
    } else {
      newTodo.owner = 'Anonymous'
    }
    // attach a timestamp
    newTodo.createdAt = this.props.firebase.database.ServerValue.TIMESTAMP
    // using this.props.firebase.pushWithMeta here instead would automatically attach createdBy and createdAt
    return this.props.firebase.push('/todos', newTodo)
  }

  render() {
    const { todos } = this.props
    const { error } = this.state

    return (
      <div
        className={classes.container}
        style={{ color: Theme.palette.primary2Color }}>
        {error ? (
          <Snackbar
            open={!!error}
            message={error}
            autoHideDuration={4000}
            onRequestClose={() => this.setState({ error: null })}
          />
        ) : null}
        <div className={classes.info}>
          <span>data loaded from</span>
          <span>
            <a href='https://redux-firebasev3.firebaseio.com/'>
              redux-firebasev3.firebaseio.com
            </a>
          </span>
          <span style={{ marginTop: '2rem' }}>
            <strong>Note: </strong>
            old data is removed
          </span>
        </div>
        <div className={classes.todos}>
          <NewTodoPanel onNewClick={this.handleAdd} disabled={false} />
          {!isLoaded(todos) ? (
            <CircularProgress />
          ) : (
            <Paper className={classes.paper}>
              <Subheader>Todos</Subheader>
              <List className={classes.list}>
                {todos &&
                  map(todos, (todo, id) => (
                    <TodoItem
                      key={id}
                      id={id}
                      todo={todo}
                      onCompleteClick={this.toggleDone}
                      onDeleteClick={this.deleteTodo}
                    />
                  ))}
              </List>
            </Paper>
          )}
        </div>
      </div>
    )
  }
}<|MERGE_RESOLUTION|>--- conflicted
+++ resolved
@@ -6,15 +6,8 @@
 import {
   firebaseConnect,
   isLoaded,
-<<<<<<< HEAD
   isEmpty,
   populate // for populated list
-=======
-  pathToJS,
-  dataToJS // needed for full list and once
-  // orderedToJS, // needed for ordered list
-  // populatedDataToJS // needed for populated list
->>>>>>> 3cdcfe19
 } from 'react-redux-firebase'
 import CircularProgress from 'material-ui/CircularProgress'
 import Snackbar from 'material-ui/Snackbar'
@@ -32,7 +25,6 @@
   // 'todos' // sync full list of todos
   { path: 'todos', queryParams: ['orderByKey', 'limitToLast=10'], populates }, // gather data to populate owners (uid => object)
   // { path: 'todos', type: 'once' } // for loading once instead of binding
-<<<<<<< HEAD
   // { path: 'todos', queryParams: ['orderByKey', 'limitToLast=10'] } // 10 most recent
   // { path: 'todos', storeAs: 'myTodos' }, // store somewhere else in redux
   // { path: 'todos', queryParams: ['orderByKey', 'limitToLast=5'] } // 10 most recent
@@ -44,20 +36,6 @@
   // todos: populate(firebase, 'ordered/todos', populates) // populate todos with users data from redux
   // todos: populate(firebase, 'ordered/todos', populates) // populate todos with users data from redux
   // todos: firebase.ordered.todos // if using ordering such as orderByChild or orderByKey
-=======
-  { path: 'todos', queryParams: ['orderByKey', 'limitToLast=5'] } // 10 most recent
-  // { path: 'todos', populates } // populate
-  // { path: 'todos', storeAs: 'myTodos' } // store elsewhere in redux
-])
-@connect(({ firebase }) => ({
-  auth: pathToJS(firebase, 'auth'),
-  account: pathToJS(firebase, 'profile'),
-  todos: dataToJS(firebase, 'todos')
-  // todos: orderedToJS(firebase, 'todos') // if looking for array
-  // todos: dataToJS(firebase, 'myTodos'), // if using storeAs
-  // todos: populatedDataToJS(firebase, 'todos', populates), // if populating
-  // todos: orderedToJS(firebase, '/todos') // if using ordering such as orderByChild
->>>>>>> 3cdcfe19
 }))
 export default // Get data from redux and pass in as props
 class Home extends Component {
