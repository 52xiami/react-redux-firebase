import React, { Component } from 'react'
import PropTypes from 'prop-types'
import classes from './TodoItem.scss'
import { ListItem } from 'material-ui/List'
import Checkbox from 'material-ui/Checkbox'
import Delete from 'material-ui/svg-icons/action/delete'
import { isObject } from 'lodash'

export default class TodoItem extends Component {
  static propTypes = {
    todo: PropTypes.object.isRequired,
    id: PropTypes.oneOfType([PropTypes.string, PropTypes.number]),
    onDeleteClick: PropTypes.func,
    onCompleteClick: PropTypes.func
  }

  render() {
    const { todo, id, onCompleteClick, onDeleteClick } = this.props

    return (
      <div className={classes.container}>
        <ListItem
          leftIcon={
            <Checkbox
              defaultChecked={todo.done}
              onCheck={() => onCompleteClick(todo, todo._key || id)}
            />
          }
          rightIcon={<Delete onClick={() => onDeleteClick(todo._key || id)} />}
          secondaryText={
            <p>
<<<<<<< HEAD
              <span className='TodoItem-Text'>
                {todo.text}
              </span>
=======
              <span className="TodoItem-Text">{todo.text}</span>
>>>>>>> 3cdcfe19
              <br />
              <span className='TodoItem-Owner'>
                Owner:{' '}
                {isObject(todo.owner) ? (
                  todo.owner.displayName || todo.owner.username
                ) : (
                  todo.owner || 'No Owner'
                )}
              </span>
            </p>
          }
          secondaryTextLines={2}
        />
      </div>
    )
  }
}<|MERGE_RESOLUTION|>--- conflicted
+++ resolved
@@ -29,13 +29,7 @@
           rightIcon={<Delete onClick={() => onDeleteClick(todo._key || id)} />}
           secondaryText={
             <p>
-<<<<<<< HEAD
-              <span className='TodoItem-Text'>
-                {todo.text}
-              </span>
-=======
               <span className="TodoItem-Text">{todo.text}</span>
->>>>>>> 3cdcfe19
               <br />
               <span className='TodoItem-Owner'>
                 Owner:{' '}
