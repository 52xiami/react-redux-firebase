--- conflicted
+++ resolved
@@ -14,30 +14,13 @@
   onRequestClose,
   submit,
   handleSubmit
-<<<<<<< HEAD
-}) =>
-  <Dialog
-    title='New Project'
-=======
 }) => (
   <Dialog
     title="New Project"
->>>>>>> 3cdcfe19
     open={open}
     onRequestClose={onRequestClose}
     contentClassName={classes.container}
     actions={[
-<<<<<<< HEAD
-      <FlatButton label='Cancel' secondary onTouchTap={onRequestClose} />,
-      <FlatButton label='Create' primary onTouchTap={submit} />
-    ]}
-  >
-    <form onSubmit={handleSubmit} className={classes.inputs}>
-      <Field
-        name='name'
-        component={TextField}
-        floatingLabelText='Project Name'
-=======
       <FlatButton label="Cancel" secondary onTouchTap={onRequestClose} />,
       <FlatButton label="Create" primary onTouchTap={submit} />
     ]}>
@@ -46,15 +29,11 @@
         name="name"
         component={TextField}
         floatingLabelText="Project Name"
->>>>>>> 3cdcfe19
         validate={[required]}
       />
     </form>
   </Dialog>
-<<<<<<< HEAD
-=======
 )
->>>>>>> 3cdcfe19
 
 NewProjectDialog.propTypes = {
   open: PropTypes.bool.isRequired,
