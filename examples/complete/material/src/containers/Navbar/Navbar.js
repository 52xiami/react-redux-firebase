--- conflicted
+++ resolved
@@ -11,10 +11,6 @@
 import { connect } from 'react-redux'
 import {
   firebaseConnect,
-<<<<<<< HEAD
-=======
-  pathToJS,
->>>>>>> 3cdcfe19
   isLoaded,
   isEmpty
 } from 'react-redux-firebase'
@@ -40,30 +36,19 @@
 }
 
 @firebaseConnect()
-<<<<<<< HEAD
 @connect(
   ({ firebase: { auth, profile } }) => ({
     auth,
     profile
   })
 )
-=======
-@connect(({ firebase }) => ({
-  auth: pathToJS(firebase, 'auth'),
-  account: pathToJS(firebase, 'profile')
-}))
->>>>>>> 3cdcfe19
 export default class Navbar extends Component {
   static contextTypes = {
     router: PropTypes.object.isRequired
   }
 
   static propTypes = {
-<<<<<<< HEAD
     profile: PropTypes.object,
-=======
-    account: PropTypes.object,
->>>>>>> 3cdcfe19
     auth: PropTypes.object,
     firebase: PropTypes.object.isRequired
   }
@@ -74,12 +59,8 @@
   }
 
   render() {
-<<<<<<< HEAD
     const { profile, auth } = this.props
     const dataLoaded = isLoaded(auth, profile)
-=======
-    const { account, auth } = this.props
->>>>>>> 3cdcfe19
     const authExists = isLoaded(auth) && !isEmpty(auth)
 
     const iconButton = (
@@ -88,27 +69,15 @@
           <div className='hidden-mobile'>
             <Avatar
               src={
-<<<<<<< HEAD
                 profile && profile.avatarUrl
                   ? profile.avatarUrl
                   : defaultUserImage
-=======
-                account && account.avatarUrl ? (
-                  account.avatarUrl
-                ) : (
-                  defaultUserImage
-                )
->>>>>>> 3cdcfe19
               }
             />
           </div>
           <div className={classes['avatar-text']}>
             <span className={`${classes['avatar-text-name']} hidden-mobile`}>
-<<<<<<< HEAD
               {profile && profile.displayName ? profile.displayName : 'User'}
-=======
-              {account && account.displayName ? account.displayName : 'User'}
->>>>>>> 3cdcfe19
             </span>
             <DownArrow color='white' />
           </div>
@@ -116,7 +85,6 @@
       </IconButton>
     )
 
-<<<<<<< HEAD
     const rightMenu = dataLoaded && authExists
       ? (
         <IconMenu
@@ -145,34 +113,6 @@
           </Link>
         </div>
       )
-=======
-    const mainMenu = (
-      <div className={classes.menu}>
-        <Link to={SIGNUP_PATH}>
-          <FlatButton label="Sign Up" style={buttonStyle} />
-        </Link>
-        <Link to={LOGIN_PATH}>
-          <FlatButton label="Login" style={buttonStyle} />
-        </Link>
-      </div>
-    )
-
-    const rightMenu = authExists ? (
-      <IconMenu
-        iconButtonElement={iconButton}
-        targetOrigin={{ horizontal: 'right', vertical: 'bottom' }}
-        anchorOrigin={{ horizontal: 'right', vertical: 'top' }}
-        animated={false}>
-        <MenuItem
-          primaryText="Account"
-          onTouchTap={() => this.context.router.push(ACCOUNT_PATH)}
-        />
-        <MenuItem primaryText="Sign out" onTouchTap={this.handleLogout} />
-      </IconMenu>
-    ) : (
-      mainMenu
-    )
->>>>>>> 3cdcfe19
 
     return (
       <AppBar
@@ -182,11 +122,7 @@
           </Link>
         }
         showMenuIconButton={false}
-<<<<<<< HEAD
-        iconElementRight={rightMenu}
-=======
         iconElementRight={isLoaded(auth, account) ? rightMenu : null}
->>>>>>> 3cdcfe19
         iconStyleRight={authExists ? avatarStyles.wrapper : {}}
         className={classes.appBar}
       />
