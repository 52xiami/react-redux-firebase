import React, { Component } from 'react'
import PropTypes from 'prop-types'
import { browserHistory, Router } from 'react-router'
import { Provider } from 'react-redux'

// Themeing/Styling
import Theme from 'theme'
import getMuiTheme from 'material-ui/styles/getMuiTheme'

// Tap Plugin
import injectTapEventPlugin from 'react-tap-event-plugin'
injectTapEventPlugin()

export default class AppContainer extends Component {
  static childContextTypes = {
    muiTheme: PropTypes.object
  }

  static propTypes = {
    routes: PropTypes.object.isRequired,
    store: PropTypes.object.isRequired
  }

  getChildContext = () => ({
    muiTheme: getMuiTheme(Theme)
  })

  render() {
    const { routes, store } = this.props
    return (
      <Provider store={store}>
<<<<<<< HEAD
        <Router history={browserHistory}>
          {routes}
        </Router>
=======
        <Router history={browserHistory}>{routes}</Router>
>>>>>>> 3cdcfe19
      </Provider>
    )
  }
}<|MERGE_RESOLUTION|>--- conflicted
+++ resolved
@@ -29,13 +29,7 @@
     const { routes, store } = this.props
     return (
       <Provider store={store}>
-<<<<<<< HEAD
-        <Router history={browserHistory}>
-          {routes}
-        </Router>
-=======
         <Router history={browserHistory}>{routes}</Router>
->>>>>>> 3cdcfe19
       </Provider>
     )
   }
