--- conflicted
+++ resolved
@@ -22,9 +22,6 @@
 rules:
   semi: [2, 'never']
   no-console: 'error'
-<<<<<<< HEAD
-  jsx-quotes: ['error', 'prefer-single']
-=======
   jsx-quotes: ['error', 'prefer-double']
   prettier/prettier: ['error', {
     singleQuote: true,
@@ -35,5 +32,4 @@
     printWidth: 80,
     tabWidth: 2,
     useTabs: false
-  }]
->>>>>>> 3cdcfe19
+  }]