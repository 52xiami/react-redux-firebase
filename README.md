# react-redux-firebase

[![NPM version][npm-image]][npm-url]
[![NPM downloads][npm-downloads-image]][npm-url]
[![Quality][quality-image]][quality-url]
[![Code Coverage][coverage-image]][coverage-url]
[![Code Style][code-style-image]][code-style-url]
[![License][license-image]][license-url]
[![Build Status][travis-image]][travis-url]
[![Dependency Status][daviddm-image]][daviddm-url]
[![Backers on Open Collective][backers]](#backers)

[![Gitter][gitter-image]][gitter-url]


> Redux bindings for Firebase. Includes Higher Order Component (HOC) for use with React.

## [Demo](https://demo.react-redux-firebase.com)

The [Material Example](https://github.com/prescottprue/react-redux-firebase/tree/master/examples/complete/material) is deployed to [demo.react-redux-firebase.com](https://demo.react-redux-firebase.com).

## Features
- Integrated into redux
- Support for updating and nested props
- [Population capability](http://react-redux-firebase.com/docs/populate) (similar to mongoose's `populate` or SQL's `JOIN`)
- Out of the box support for authentication (with auto load user profile)
- Firebase Storage Support
- Support small data ( using `value` ) or large datasets ( using `child_added`, `child_removed`, `child_changed` )
- queries support ( `orderByChild`, `orderByKey`, `orderByValue`, `orderByPriority`, `limitToLast`, `limitToFirst`, `startAt`, `endAt`, `equalTo` right now )
- Automatic binding/unbinding
- Declarative decorator syntax for React components
- Tons of integrations including [`redux-thunk`](https://github.com/gaearon/redux-thunk) and [`redux-observable`](https://redux-observable.js.org/)
- Action Types and other Constants exported for external use (such as in `redux-observable`)
- Firebase v3+ support
- Server Side Rendering Support
- [`react-native` support](/docs/recipes/react-native.md) using [native modules](http://docs.react-redux-firebase.com/history/v2.0.0/docs/recipes/react-native.html#native-modules) or [web sdk](/docs/recipes/react-native.md#jsweb)

## Install

```bash
npm install --save react-redux-firebase
```

#### Other Versions

The above install command will install the `@latest` tag. You may also use the following tags when installing to get different versions:

* `@canary` - Most possible up to date code. Currently, points to active progress with `v2.0.0-*` pre-releases. *Warning:* Syntax is different than current stable version.

Be aware of changes when using a version that is not tagged `@latest`. Please report any issues you encounter, and try to keep an eye on the [releases page](https://github.com/prescottprue/react-redux-firebase/releases) for updates.

## Use

**Note:** If you are just starting a new project, you may want to use [`v2.0.0`](http://docs.react-redux-firebase.com/history/v2.0.0/#use) since it has an even easier syntax. For clarity on the transition, view the [`v1` -> `v2` migration guide](http://docs.react-redux-firebase.com/history/v2.0.0/docs/v2-migration-guide.html)

Include `reactReduxFirebase` in your store compose function and  `firebaseStateReducer` in your reducers:

```javascript
import { createStore, combineReducers, compose } from 'redux'
import { reactReduxFirebase, firebaseStateReducer } from 'react-redux-firebase'
import firebase from 'firebase'

const firebaseConfig = {
  apiKey: '<your-api-key>',
  authDomain: '<your-auth-domain>',
  databaseURL: '<your-database-url>',
  storageBucket: '<your-storage-bucket>'
}
const rrfConfig = { userProfile: 'users' } // react-redux-firebase config

<<<<<<< HEAD
// initialize firebase instance
const firebaseApp = firebase.initializeApp(config) // <- new to v2.*.*

// Add reduxReduxFirebase to compose
const createStoreWithFirebase = compose(
  reactReduxFirebase(firebaseApp, rrfConfig), // firebase instance as first argument
=======
const reduxFirebaseConfig = { userProfile: 'users' }

// Add redux Firebase to compose
const createStoreWithFirebase = compose(
  reactReduxFirebase(firebaseConfig, reduxFirebaseConfig),
>>>>>>> 3cdcfe19
)(createStore)

// Add Firebase to reducers
const rootReducer = combineReducers({
  firebase: firebaseStateReducer
})

// Create store with reducers and initial state
const initialState = {}
const store = createStoreWithFirebase(rootReducer, initialState)
```

In components:

```javascript
import React, { Component } from 'react'
import PropTypes from 'prop-types'
import { connect } from 'react-redux'
import { compose } from 'redux'
import { firebaseConnect, isLoaded, isEmpty } from 'react-redux-firebase'

class Todos extends Component {
  static propTypes = {
    todos: PropTypes.object,
    auth: PropTypes.object,
    firebase: PropTypes.object
  }

  addTodo = () => {
    const { newTodo } = this.refs
    return this.props.firebase
      .push('/todos', { text: newTodo.value, done: false })
      .then(() => {
        newTodo.value = ''
        console.log('Todo Created!')
      })
<<<<<<< HEAD
=======
      .catch((err) => {
        console.log('Error creating todo:', err) // error is also set to state.firebase.authError
      })
>>>>>>> 3cdcfe19
  }

  render() {
    const { todos } = this.props;

    // Build Todos list if todos exist and are loaded
    const todosList = !isLoaded(todos)
      ? 'Loading'
      : isEmpty(todos)
        ? 'Todo list is empty'
        : Object.keys(todos).map(
            (key, id) => (
              <TodoItem key={key} id={id} todo={todos[key]}/>
            )
          )

    return (
      <div>
        <h1>Todos</h1>
        <ul>
          {todosList}
        </ul>
        <input type="text" ref="newTodo" />
        <button onClick={this.handleAdd}>
          Add
        </button>
      </div>
    )
  }
}

export default compose(
  firebaseConnect([
    '/todos' // { path: '/todos' } // object notation
  ]),
  connect(
<<<<<<< HEAD
    ({ firebase: { data: { todos } } }) => ({ // state.firebase.data.todos
      todos // Connect props.todos to state.firebase.data.todos
=======
    (state) => ({
      todos: dataToJS(state.firebase, 'todos'), // in v2 todos: state.firebase.data.todos
      auth: pathToJS(state.firebase, 'auth') // in v2 todos: state.firebase.auth
>>>>>>> 3cdcfe19
    })
  )
)(Todos)
```

Alternatively, if you choose to use decorators:

```javascript
@firebaseConnect([
  '/todos' // { path: '/todos' } // object notation
])
@connect(
  ({ firebase: { data: { todos } } }) => ({
    todos // Connect props.todos to state.firebase.data.todos
  })
)
export default class Todos extends Component {
  // component code
}
```

### Decorators

Though they are optional, it is highly recommended that you use decorators with this library. [The Simple Example](examples/simple) shows implementation without decorators, while [the Decorators Example](examples/decorators) shows the same application with decorators implemented.

A side by side comparison using [react-redux](https://github.com/reactjs/react-redux)'s `connect` function/HOC is the best way to illustrate the difference:

#### Without Decorators
```javascript
class SomeComponent extends Component {

}
export default connect()(SomeComponent)
```
vs.

#### With Decorators
```javascript
@connect()
export default class SomeComponent extends Component {

}
```

To enable this functionality, you will most likely need to install a plugin (depending on your build setup). For Webpack and Babel, you will need to make sure you have installed and enabled  [babel-plugin-transform-decorators-legacy](https://github.com/loganfsmyth/babel-plugin-transform-decorators-legacy) by doing the following:

1. run `npm i --save-dev babel-plugin-transform-decorators-legacy`
2. Add the following line to your `.babelrc`:
```json
{
  "plugins": ["transform-decorators-legacy"]
}
```

## [Docs](http://react-redux-firebase.com)
See full documentation at [react-redux-firebase.com](http://react-redux-firebase.com)

* [Getting Started](http://react-redux-firebase.com/docs/getting_started)
* [Auth](http://react-redux-firebase.com/docs/auth)
* [Queries](http://react-redux-firebase.com/docs/queries)
* [Populate](http://react-redux-firebase.com/docs/populate)
* [API Reference](http://react-redux-firebase.com/docs/api)

## [Examples](examples)

Examples folder is broken into two categories [complete](https://github.com/prescottprue/react-redux-firebase/tree/master/examples/complete) and [snippets](https://github.com/prescottprue/react-redux-firebase/tree/master/examples/snippets). `/complete` contains full applications that can be run as is, while `/snippets` contains small amounts of code to show functionality (dev tools and deps not included).

#### [State Based Query Snippet](examples/snippets/stateBasedQuery)

Snippet showing querying based on data in redux state. One of the most common examples of this is querying based on the current users auth UID.

#### [Decorators Snippet](examples/snippets/decorators)

Snippet showing how to use decorators to simplify connect functions (redux's `connect` and react-redux-firebase's `firebaseConnect`)

#### [Simple App Example](examples/complete/simple)

A simple example that was created using [create-react-app](https://github.com/facebookincubator/create-react-app)'s. Shows a list of todo items and allows you to add to them.

#### [Material App Example](examples/complete/material)

An example that user Material UI built on top of the output of [create-react-app](https://github.com/facebookincubator/create-react-app)'s eject command.  Shows a list of todo items and allows you to add to them. This is what is deployed to [redux-firebasev3.firebaseapp.com](https://redux-firebasev3.firebaseapp.com/).

## Discussion

Join us on the [redux-firebase gitter](https://gitter.im/redux-firebase/Lobby).

## Integrations

View docs for recipes on integrations with:

* [redux-thunk](/docs/recipes/thunks.md)
* [redux-observable](/docs/recipes/epics.md)
* [redux-saga](/docs/recipes/redux-saga.md)
* [redux-form](/docs/recipes/redux-form.md)
* [redux-auth-wrapper](/docs/recipes/routing.md#advanced)
* [redux-persist](/docs/recipes/redux-persist.md) - [improved integration with `v2.0.0`](http://docs.react-redux-firebase.com/history/v2.0.0/docs/recipes/redux-persist.html)
* [react-native](/docs/recipes/react-native.md)
* [react-native-firebase](http://docs.react-redux-firebase.com/history/v2.0.0/docs/recipes/react-native.html#native-modules) - requires `v2.0.0`

## Starting A Project

### Generator

[generator-react-firebase](https://github.com/prescottprue/generator-react-firebase) is a yeoman generator uses react-redux-firebase when opting to include redux.

### Complete Examples

The [examples folder](/examples) contains full applications that can be copied/adapted and used as a new project.

## FAQ

1. How is this different than [`redux-react-firebase`](https://github.com/tiberiuc/redux-react-firebase)?

    This library was actually originally forked from redux-react-firebase, but adds extended functionality such as:
    * [populate functionality](http://react-redux-firebase.com/docs/populate) (similar to mongoose's `populate` or SQL's `JOIN`)
    * `react-native` support ([web/js](http://react-redux-firebase.com/docs/recipes/react-native.html) or native modules through [`react-native-firebase`](http://docs.react-redux-firebase.com/history/v2.0.0/docs/recipes/react-native.html#native-modules))
    * tons of [integrations](#integrations)
    * [`profileFactory`](http://react-redux-firebase.com/docs/config) - change format of profile stored on Firebase
    * [`getFirebase`](http://react-redux-firebase.com/docs/thunks) - access to firebase instance that fires actions when methods are called
    * [access to firebase's `storage`](http://react-redux-firebase.com/docs/storage) and `messaging` services
    * `uniqueSet` method helper for only setting if location doesn't already exist
    * Object or String notation for paths (`[{ path: '/todos' }]` equivalent to `['/todos']`)
    * Action Types and other Constants are exposed for external usage (such as with `redux-observable`)
    * Server Side Rendering Support
    * [Complete Firebase Auth Integration](http://react-redux-firebase.com/docs/auth.html#examples) including `signInWithRedirect` compatibility for OAuth Providers

    #### Well why not combine?
    I have been talking to the author of [redux-react-firebase](https://github.com/tiberiuc/redux-react-firebase) about combining, but we are not sure that the users of both want that at this point. Join us on the [redux-firebase gitter](https://gitter.im/redux-firebase/Lobby) if you haven't already since a ton of this type of discussion goes on there.

    #### What about [redux-firebase](https://github.com/colbyr/redux-firebase)?
    The author of [redux-firebase](https://github.com/colbyr/redux-firebase) has agreed to share the npm namespace! Currently the plan is to take the framework agnostic redux core logic of `react-redux-firebase` and [place it into `redux-firebase`](https://github.com/prescottprue/redux-firebase)). Eventually `react-redux-firebase` and potentially other framework libraries can depend on that core (the new `redux-firebase`).

2. Why use redux if I have Firebase to store state?

    This isn't a super quick answer, so I wrote up [a medium article to explain](https://medium.com/@prescottprue/firebase-with-redux-82d04f8675b9)

3. Where can I find some examples?

    * [Recipes Section](http://react-redux-firebase.com/docs/recipes/) of [the docs](http://react-redux-firebase.com/docs/recipes/)
    * [examples folder](/examples) contains [complete example apps](/examples/complete) as well as [useful snippets](/examples/snippets)

4. How does `connect` relate to `firebaseConnect`?

    ![data flow](/docs/static/dataFlow.png)

5. How do I help?

  * Join the conversion on [gitter][gitter-url]
  * Post Issues
  * Create Pull Requests

## Contributors

This project exists thanks to all the people who contribute.

<a href="graphs/contributors"><img src="https://opencollective.com/react-redux-firebase/contributors.svg?width=890" /></a>

## Backers

Thank you to all our backers! 🙏

* [Reside Network Inc.](https://github.com/reside-eng)

<a href="https://opencollective.com/react-redux-firebase#backers" target="_blank"><img src="https://opencollective.com/react-redux-firebase/backers.svg?width=890"></a>

[npm-image]: https://img.shields.io/npm/v/react-redux-firebase.svg?style=flat-square
[npm-url]: https://npmjs.org/package/react-redux-firebase
[npm-downloads-image]: https://img.shields.io/npm/dm/react-redux-firebase.svg?style=flat-square
[quality-image]: http://npm.packagequality.com/shield/react-redux-firebase.svg?style=flat-square
[quality-url]: https://packagequality.com/#?package=react-redux-firebase
[backers]:https://opencollective.com/react-redux-firebase/backers/badge.svg?style=flat-square&color=blue
[become-a-backer]:https://opencollective.com/react-redux-firebase#backer
[travis-image]: https://img.shields.io/travis/prescottprue/react-redux-firebase/master.svg?style=flat-square
[travis-url]: https://travis-ci.org/prescottprue/react-redux-firebase
[daviddm-image]: https://img.shields.io/david/prescottprue/react-redux-firebase.svg?style=flat-square
[daviddm-url]: https://david-dm.org/prescottprue/react-redux-firebase
[climate-image]: https://img.shields.io/codeclimate/github/prescottprue/react-redux-firebase.svg?style=flat-square
[climate-url]: https://codeclimate.com/github/prescottprue/react-redux-firebase
[coverage-image]: https://img.shields.io/codecov/c/github/prescottprue/react-redux-firebase.svg?style=flat-square
[coverage-url]: https://codecov.io/gh/prescottprue/react-redux-firebase
[license-image]: https://img.shields.io/npm/l/react-redux-firebase.svg?style=flat-square
[license-url]: https://github.com/prescottprue/react-redux-firebase/blob/master/LICENSE
[code-style-image]: https://img.shields.io/badge/code%20style-standard-brightgreen.svg?style=flat-square
[code-style-url]: http://standardjs.com/
[gitter-image]: https://img.shields.io/gitter/room/redux-firebase/gitter.svg?style=flat-square
[gitter-url]: https://gitter.im/redux-firebase/Lobby<|MERGE_RESOLUTION|>--- conflicted
+++ resolved
@@ -68,20 +68,12 @@
 }
 const rrfConfig = { userProfile: 'users' } // react-redux-firebase config
 
-<<<<<<< HEAD
 // initialize firebase instance
 const firebaseApp = firebase.initializeApp(config) // <- new to v2.*.*
 
 // Add reduxReduxFirebase to compose
 const createStoreWithFirebase = compose(
   reactReduxFirebase(firebaseApp, rrfConfig), // firebase instance as first argument
-=======
-const reduxFirebaseConfig = { userProfile: 'users' }
-
-// Add redux Firebase to compose
-const createStoreWithFirebase = compose(
-  reactReduxFirebase(firebaseConfig, reduxFirebaseConfig),
->>>>>>> 3cdcfe19
 )(createStore)
 
 // Add Firebase to reducers
@@ -118,12 +110,9 @@
         newTodo.value = ''
         console.log('Todo Created!')
       })
-<<<<<<< HEAD
-=======
       .catch((err) => {
         console.log('Error creating todo:', err) // error is also set to state.firebase.authError
       })
->>>>>>> 3cdcfe19
   }
 
   render() {
@@ -160,14 +149,8 @@
     '/todos' // { path: '/todos' } // object notation
   ]),
   connect(
-<<<<<<< HEAD
     ({ firebase: { data: { todos } } }) => ({ // state.firebase.data.todos
       todos // Connect props.todos to state.firebase.data.todos
-=======
-    (state) => ({
-      todos: dataToJS(state.firebase, 'todos'), // in v2 todos: state.firebase.data.todos
-      auth: pathToJS(state.firebase, 'auth') // in v2 todos: state.firebase.auth
->>>>>>> 3cdcfe19
     })
   )
 )(Todos)
