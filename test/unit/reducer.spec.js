--- conflicted
+++ resolved
@@ -104,9 +104,6 @@
           exampleState,
           { type: actionTypes.LOGOUT }
         ).toJS())
-<<<<<<< HEAD
-      ).to.equal(JSON.stringify(initialState))
-=======
       ).to.equal(JSON.stringify({
         auth: null,
         authError: null,
@@ -114,7 +111,6 @@
         isInitializing: false,
         data: {}
       }))
->>>>>>> f49a14af
     })
   })
 
