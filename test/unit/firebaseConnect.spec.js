--- conflicted
+++ resolved
@@ -36,25 +36,6 @@
     expect(leaf).to.have.prop('pass', 'through')
   })
 
-<<<<<<< HEAD
-  // Prop clashes shouldn't be problem any more since connector will internally
-  // pull firebase instance from context directly
-
-  // it('throws an exception if passed a prop that clashes with a reserved param', () => {
-  //   let exceptions = []
-
-  //   try {
-  //     createContainer({
-  //       firebase: '__SECRET_INTERNALS',
-  //       dispatch: '__SECRET_INTERNALS'
-  //     })
-  //   } catch (e) {
-  //     exceptions.push(e)
-  //   }
-
-  //   expect(exceptions.length).to.equal(1)
-  // })
-
   it('enebles watchers on mount', async () => {
     const { dispatch } = createContainer({
       hoc: withFirebaseConnect,
@@ -68,12 +49,6 @@
         })
       )
     ).to.be.true
-=======
-  it.skip('disables watchers on unmount', () => {
-    const { container, store } = createContainer()
-    ReactDOM.unmountComponentAtNode(ReactDOM.findDOMNode(container).parentNode)
-    expect(container.context.store).to.equal(store)
->>>>>>> 9612d407
   })
 
   it('disables watchers on unmount', async () => {
